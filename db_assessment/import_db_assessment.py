# Copyright 2021 Google LLC
#
# Licensed under the Apache License, Version 2.0 (the "License");
# you may not use this file except in compliance with the License.
# You may obtain a copy of the License at
#
#     https://www.apache.org/licenses/LICENSE-2.0
#
# Unless required by applicable law or agreed to in writing, software
# distributed under the License is distributed on an "AS IS" BASIS,
# WITHOUT WARRANTIES OR CONDITIONS OF ANY KIND, either express or implied.
# See the License for the specific language governing permissions and
# limitations under the License.


# Basic python built-in libraries to enable read, write and manipulate files in the OS
import json
import os
import glob
import sys
import pandas as pd
import datetime
# ct stores current time
ct = datetime.datetime.now()
<<<<<<< HEAD

=======
>>>>>>> 67dbe454
# Manages command line flags and arguments
import argparse

# Regular expression
import re

# Big Query Library Used to Import CSV files
from google.cloud import bigquery
from google.api_core.exceptions import Conflict

client = None # Declare this at the top after import statements

# Setting client info for Google APIs
import set_client_info

# Rules engine
import rules_engine

# Importing Optimus Prime Version
import version

# Information for analytics and tool improvement
__version__= version.__version__

# Messages handling
import logging
logging.getLogger().setLevel(level=logging.INFO)




def get_bigqueryClient():
    global client
    if not client:
        client = bigquery.Client(client_info=set_client_info.get_http_client_info())
    return client

def getVersion():

    return __version__


def consolidateLos(args, transformersTablesSchema):

# This function intents to consolidate the collected files into a single large file to facilidate importing the data to Big Query

    # Creating Hash Table with all expected tableName schemas to be imported
    tableSchemas = {}
    tableSchemas = getBQJobConfig(transformersTablesSchema, 'REGULAR')

    # Counting all processed files
    fileCounter = 0

    # For all expected tables we will look for related OS files. So, we will process all files related to a given expected tableName, then move to the next
    for tableName in tableSchemas:

        fileCounter = fileCounter + 1

        # Using the expected tableName to look for files in the OS in the directory passed in -fileslocation (default dbResults)
        csvFilesLocationPattern = str(getattr(args,'fileslocation')) + '/opdb*' + str(tableName) + '*.log'

        # Generating a list with all found OS filenames
        fileList = getAllFilesByPattern(csvFilesLocationPattern)

        # To control how many files are being processed and identify the first processed file since it needs to bring the headers
        fileTableCounter = 0

        # Processing one file at a time for the expected tableName
        for fileName in fileList:

            # File Counter
            fileTableCounter = fileTableCounter + 1

            # Final table name from the CSV file names
            tableName = getObjNameFromFiles(fileName,'__',1)

            # Filename to be used to name consolidated file
            targetFileNameConsolidated = str(getattr(args,'fileslocation')) + '/opalldb__' + str(tableName) + '__consolidate.log'

            # Checks if file already exists in the first matching file found because the other files need to append to existent one.
            if fileTableCounter == 1:

                # If already exists delete the file
                if os.path.exists(targetFileNameConsolidated):
                    
                    print('The file {} already exists. It is going to be overwritten.'.format(targetFileNameConsolidated))
                    os.remove(targetFileNameConsolidated)

            # This is the file that will be used to be consolidated
            fileConsolidated = open(targetFileNameConsolidated,'a')

            # This file was found in the OS. The content of this file will be merged/consolidated into fileConsolidated
            fileToBeConsolidated = open(fileName, 'r')

            # Breaking it down into lines because first two lines must be skipped for all of the files (expect first file merged)
            # Since those files are expected to be small (< 10k lines) no performance issue is expected
            linesToBeConsolidated = []
            linesToBeConsolidated = fileToBeConsolidated.readlines()

            # To control how many lines are being processed and identify the first processed lines since it needs to skip it eventually
            lineCounter = 0
            for line in linesToBeConsolidated:

                # Line counters to be used to skip unecessary lines
                lineCounter = lineCounter + 1

                # Not processing first lines due to expected CSV headers. Except for the first file.
                if lineCounter <= 2 and fileTableCounter > 1:
                    
                    continue
                
                # Writting up the line from linesToBeConsolidated into fileConsolidated
                fileConsolidated.write(line)


            # Closing file handle
            fileToBeConsolidated.close()

            # Closing file handle
            fileConsolidated.close()

    print ('\nThe total files consolidated are {}. \nAll files are located in {}'.format(str(fileCounter),str(getattr(args,'fileslocation'))))

    return True


def createOptimusPrimeViewsTransformers(gcpProjectName,bqDataset,view_name,view_query):
# This function intents to create all views found in the opViews directory. The views creation must follow opConfig/transformers.json

    client = bigquery.Client(client_info=set_client_info.get_http_client_info())

    if gcpProjectName is None:
        # In case projectname is not provided in the arguments
        view_id = str(client.project) + '.' + str(bqDataset) + '.' + view_name
        gcpProjectName = str(client.project)
    else:
        # If projectname is provided in the arguments
        view_id = str(gcpProjectName) + '.' + str(bqDataset) + '.' + view_name
    
    # Creating the JOB to create view in Big Query
    view = bigquery.Table(view_id)

    # Extracting the view text and replacing the string ${dataset}/${projectname} by the proper dataset independent of case sensitive
    pattern = re.compile(re.escape('${dataset}'), re.IGNORECASE)
    view_query = pattern.sub(str(bqDataset), view_query)
    pattern = re.compile(re.escape('${projectname}'), re.IGNORECASE)
    view_query = pattern.sub(str(gcpProjectName), view_query)
    #source_id = 'optimusprime-migrations.consolidate_test.dbsummary'
    #view_query = f"SELECT pkey, dbid FROM `{source_id}`"

    view.view_query = view_query

    try:
        # Make an API request to create the view.
        view = client.create_table(view)
        print("Created {}: {}".format(view.table_type,str(view.reference)))
        print("\n")
    except Conflict as error:
        print("View {} already exists.\n".format(str(view.reference)))
        #view = client.update_table(view, ['view_query'])
        return False
    except:
        print("View {} count not be created. See DDL below:\n".format(str(view.reference)))
        print(view_query)
        return False

    return True

def createOptimusPrimeViewsFromOS(gcpProjectName,bqDataset):
# This function intents to create all views found in the opViews directory. The views creation must follow opViews/<filename> order

    #print ('\nPreparing to create Optimus Prime SQL Views\n')
    
    # store all files found in the OS
    fileList = []

    # Searching for all matching files in the default views location
    filePattern = 'opViews/optimus_createView*.sql'

    # List with all views to be created
    fileList = getAllFilesByPattern(filePattern)
    
    if len(fileList) == 0:
        #print('\nWARNING: No views found to be created at expected location: {}. Please make sure you the location is correct.'.format(filePattern))
        # Returns False if cannot create views    
        return False
    
    else:

        client = bigquery.Client(client_info=set_client_info.get_http_client_info())

        # Sorting list to make sure the proper view creation
        fileList.sort()

        # Looping to iterate all view files found in the OS to be created. Also, to extract the proper view name out of them.
        for viewFileName in fileList:

            # Extracting the proper view name to be created in Big Query based out of OS view filename
            view_name = str(getObjNameFromFiles(viewFileName,'__',1)).replace('.sql','')

            print ('Preparing to process {} and create the view name {}'.format(viewFileName,view_name))

            
            if gcpProjectName is None:
                # In case projectname is not provided in the arguments
                view_id = str(client.project) + '.' + str(bqDataset) + '.' + view_name
            else:
                # If projectname is provided in the arguments
                view_id = str(gcpProjectName) + '.' + str(bqDataset) + '.' + view_name
            
            # Creating the JOB to create view in Big Query
            view = bigquery.Table(view_id)

            # Extracting the view text and replacing the string ${dataset} by the proper dataset
            with open(viewFileName, "r") as view_content:
                view.view_query = view_content.read().replace('${dataset}',str(bqDataset))

            try:
                # Make an API request to create the view.
                view = client.create_table(view)
                print("Created {}: {}".format(view.table_type,str(view.reference)))
                print("\n")
            except Conflict as error:
                print("View {} already exists.\n".format(str(view.reference)))


        return True 
    

def getAllFilesByPattern(filePattern):
# This function intends to get the name of all files in the OS and return a list of strings

    # Get all matching files and creates a list returning it   
    return glob.glob(filePattern)

def importAllDataframeToBQ(args,gcpProjectName,bqDataset,transformersTablesSchema,dbAssessmentDataframes,transformersParameters):

    # Tracking tableNames Imported to Big Query
    tablesImported = {}

    if args.fromdataframe:

        print ('\nPreparing to import DATAFRAMES to BigQuery\n')

        # Creating Hash Table with all expected table schemas to be imported
        tableSchemas = {}
        
        # Always AUTO because we never know the column order in which the dataframe will be
        #transformersTablesSchema = rules_engine.processSchemaDetection('AUTO',transformersTablesSchema, None, str(tableName).lower(), df)
        
        #tableSchemas = getBQJobConfig(transformersTablesSchema,'DATAFRAME')



        for tableName in dbAssessmentDataframes:

            print ('\nThe dataframe {} is being imported to Big Query.'.format(tableName))

            if str(tableName).lower() in transformersParameters["do_not_import"]:

                print ('Table name {} is being SKPIPED accordingly with transformers.json do_not_import parameter')

                continue

            if str(tableName).lower()  =="opkeylog":
                df = dbAssessmentDataframes[tableName]
                df['CMNT']= transformersParameters['importcomment']
                df['LOADTOBQDATE']= ct
                df['JOBPARAMS'] = str(vars(args))

            # Import the given CSV fileName into
            sucessImport = importDataframeToBQ(gcpProjectName,bqDataset,str(tableName).lower(),tableSchemas,dbAssessmentDataframes[tableName],transformersParameters)

            if sucessImport:
                tablesImported[str(tableName).lower()] = "IMPORTED_FROM_DATAFRAME"

        return True, tablesImported

    else:

        return False, tablesImported


def importDataframeToBQ(gcpProjectName,bqDataset,tableName,tableSchemas,df,transformersParameters):

    # Getting table schema
    try:

        # in case there is nothing to be imported
        if str(tableName).lower() in transformersParameters["do_not_import"]:

            return True

        # Creating Hash Table with all expected table schemas to be imported
        tableSchemas = {}
        transformersTablesSchemaDataframe = {}
        

        dfColumns = df.columns
        dfNewColumns = []

        # Changing column names that are not supported in Big Query.
        # Ideally this fix should be in the collection script
        for column in dfColumns:

            column = column.replace('(1)','')
            column = column.replace('(X=5%)','')
            column = column.replace('#','')

            dfNewColumns.append(column)

        df.columns = dfNewColumns

        # Always AUTO because we never know the column order in which the dataframe will be
        transformersTablesSchemaDataframe = rules_engine.processSchemaDetection('FILLGAP',transformersTablesSchemaDataframe, None, str(tableName).lower(), df)
        
        tableSchemas = getBQJobConfig(transformersTablesSchemaDataframe,'DATAFRAME')


        schema = tableSchemas[str(tableName).lower()]

    except KeyError:
        # In case there is not expected table schema found in getBQJobConfig function
        print ('\nWARNING: The dataframe "{}" could not be imported to Big Query.'.format(tableName))
        print ('The table name "{}" cannot be imported because it does not have table schema in transformers.json. So, it will be skipped.\n'.format(tableName))
        return False

    try:
        df = df.astype(str)
    except:
        print ('\nWARNING: The dataframe "{}" could not be converted to STRING.'.format(tableName))

    # Construct a BigQuery client object.
    client = bigquery.Client(client_info=set_client_info.get_http_client_info())

    # Adding Project and Dataset based on arguments 
    # table_id to the ID of the table to create.
    if gcpProjectName is not None:
        table_id = str(gcpProjectName) + '.' + str(bqDataset) + '.' + str(tableName)
    
    # In case projectname was passed as argument. Then, it tries to get the default project for the [service] account being used
    else:
        table_id = str(client.project) + '.' + str(bqDataset) + '.' + str(tableName)

    write_disposition="WRITE_TRUNCATE"
    schema_updateOptions=[]
    if str(tableName).lower() =="opkeylog":
        ## OpkeyLog is a load stats table so rows would be appended and if any schema change is there, the update of schema would be allowed
        schema_updateOptions = [bigquery.SchemaUpdateOption.ALLOW_FIELD_ADDITION]
        write_disposition="WRITE_APPEND"

    job_config = bigquery.LoadJobConfig(
        # Specify a (partial) schema. All columns are always written to the
        # table. The schema is used to assist in data type definitions.
        schema=schema,
        schema_update_options = schema_updateOptions,
        # Optionally, set the write disposition. BigQuery appends loaded rows
        # to an existing table by default, but with WRITE_TRUNCATE write
        # disposition it replaces the table with the loaded data.
        write_disposition=write_disposition,
    )

    job = client.load_table_from_dataframe(
        df, table_id, job_config=job_config
    )  # Make an API request.
    job.result()  # Wait for the job to complete.

    table = client.get_table(table_id)  # Make an API request.
    print(
        "Loaded {} rows and {} columns to {}".format(
            table.num_rows, len(table.schema), table_id
        )
    )

    # Returns True if sucessfull 
    return True

def adddetails(fileName,args,params):
    df = pd.read_csv(fileName, index_col=False)
    if params['importcomment']:
        df["CMNT"] = params['importcomment']
    df['LOADTOBQDATE']= ct
    df['JOBPARAMS'] = str(vars(args))
    df.to_csv(fileName,index=False)
    line=""
    with open(fileName, 'r+') as f:
        content = f.read()
        f.seek(0, 0)
        f.write(line.rstrip('\r\n') + '\n' + content)

def importAllCSVsToBQ(gcpProjectName,bqDataset,fileList,transformersTablesSchema,skipLeadingRows,transformersParameters,args):
# This function receives a list of files to import to Big Query, then it calls importCSVToBQ to import table/file by table/file

    print ('\nPreparing to upload CSV files\n')

    # Creating Hash Table with all expected table schemas to be imported
    tableSchemas = {}
    tableSchemas = getBQJobConfig(transformersTablesSchema, 'REGULAR')

    fileList.sort()

    # Getting the name of the target table_name to import the data based on the filename from OS
    for fileName in fileList:
        
        # Default Big Query Job Configurations for Optimus Prime CSV files
        autoDetect = 'True'

        # Final table name from the CSV file names
        tableName = getObjNameFromFiles(fileName,'__',1)

        importTable = True
        doNotImportList = [table.strip().lower() for table in transformersParameters['do_not_import']]

        if str(tableName).lower()  =="opkeylog":
            ##skipLeadingRows=1
            adddetails(fileName,args,transformersParameters)

        if tableName.lower() not in doNotImportList:

            # Import the given CSV fileName into 
            print ('\nThe filename {} is being imported to Big Query.'.format(fileName))
            importCSVToBQ(gcpProjectName,bqDataset,tableName,fileName,skipLeadingRows,autoDetect,tableSchemas)

        else:

            print ('\nThe filename {} is being SKIPPED accordingly with parameter {} from transformers.json.'.format(fileName,'do_not_import'))
            

    return True

def importCSVToBQ(gcpProjectName,bqDataset,tableName,fileName,skipLeadingRows,autoDetect,tableSchemas):
# This function will import the CSV file into the Big Query using the proper project.dataset.tablename
# A Big Query Job is created for it

    # Getting table schema
    try:
        schema = tableSchemas[tableName]
    except KeyError:
        # In case there is not expected table schema found in getBQJobConfig function
        print ('\nWARNING: The filename "{}" could not be imported to Big Query.'.format(fileName))
        print ('The table name "{}" cannot be imported because it does not have table schema in transformers.json. So, it will be skipped.\n'.format(tableName))
        return False

    # Construct a BigQuery client object.
    client = bigquery.Client(client_info=set_client_info.get_http_client_info(), project=gcpProjectName)

    # Adding Project and Dataset based on arguments 
    # table_id to the ID of the table to create.
    if gcpProjectName is not None:
        table_id = str(gcpProjectName) + '.' + str(bqDataset) + '.' + str(tableName)
    
    # In case projectname was passed as argument. Then, it tries to get the default project for the [service] account being used
    else:
        table_id = str(client.project) + '.' + str(bqDataset) + '.' + str(tableName)
    schema_updateOptions=[]
    if str(tableName).lower() =="opkeylog":
        ## OpkeyLog is a load stats table so rows would be appended and if any schema change is there, the update of schema would be allowed
        schema_updateOptions = [bigquery.SchemaUpdateOption.ALLOW_FIELD_ADDITION]

    job_config = bigquery.LoadJobConfig(
        schema=schema,
        skip_leading_rows=skipLeadingRows,
        schema_update_options = schema_updateOptions,
        # The source format defaults to CSV, so the line below is optional.
        source_format=bigquery.SourceFormat.CSV,
    )


    with open(fileName, "rb") as source_file:

        try:
            load_job = client.load_table_from_file(source_file, table_id, job_config=job_config)
        except Exception as importErr:
            print ('\n FAILED: Optimus Prime could not import the filename "{}" into "{}" because of the error "{}".\n'.format(fileName,table_id,importErr))

            print ('   Table Schema = {}'.format(schema))
            return False

    try:
        load_job.result()  # Waits for the job to complete.
    except Exception as genericLoadErr:
        print ('\n FAILED: Optimus Prime could not import the filename "{}" into "{}" because of the error "{}".\n'.format(fileName,table_id,genericLoadErr))
        return False

    destination_table = client.get_table(table_id)  # Make an API request.
    print("Loaded {} rows into: {}".format(destination_table.num_rows,destination_table.reference))
    #print ('The filename {} is successfully imported to Big Query.\n'.format(fileName))

    # returns True if processing is successfully
    return True


def getTableRef(dataset,tableName,projectName):
    
    if projectName:
        return f"{projectName}.{dataset}.{tableName}"

    return  f"{client.project}.{dataset}.{tableName}"

def getObjNameFromFiles(fileName,splitterChar,pos):
    # This function returns a string based on a string splitted(Created a list) by a given character. Then, it returns the desired index position of the list.

    #return fileName.split(splitterChar)[pos]
    splits = fileName.split(splitterChar)

    if len(splits) >= pos:
        
        return splits[pos]
    
    return None    


def getBQJobConfig(tableSchemas,jobType):
    
    bqTablesJobConfig = {}

    for tableName in tableSchemas:

        bqTablesJobConfig[tableName] =  []

        for schemaField in tableSchemas[tableName]:
        
            if jobType == 'REGULAR':
                
                bqTablesJobConfig[tableName].append(bigquery.SchemaField(str(schemaField[0]), str(schemaField[1])))

            elif jobType == 'DATAFRAME':
                
                #bqTablesJobConfig[tableName].append(bigquery.SchemaField(str(schemaField[0]).upper(), 'bigquery.enums.SqlTypeNames.' + str(schemaField[1])))
                bqTablesJobConfig[tableName].append(bigquery.SchemaField(str(schemaField[0]).upper(), str(schemaField[1])))
    
    return bqTablesJobConfig


def createDataSet(datasetName,gcpProjectName):
# Always try to create the dataset

    # Construct a BigQuery client object.
    client = bigquery.Client(client_info=set_client_info.get_http_client_info(), project=gcpProjectName)
    if gcpProjectName is None:
        # In case the user did NOT pass the project name in the arguments
        dataset_id = "{}.{}".format(client.project,datasetName)
    else:
        # In case tge use DID pass the project name in the arguments
        dataset_id = "{}.{}".format(gcpProjectName,datasetName)

    # Construct a full Dataset object to send to the API.
    dataset = bigquery.Dataset(dataset_id)

    # TODO(developer): Specify the geographic location where the dataset should reside.
    dataset.location =  client.location

    # Send the dataset to the API for creation, with an explicit timeout.
    # Raises google.api_core.exceptions.Conflict if the Dataset already
    # exists within the project.
    try:
        dataset = client.create_dataset(dataset)  # Make an API request.
        print("Created dataset {}.{}".format(client.project, dataset.dataset_id))
        
    except Conflict as error:
        # If dataset already exists
        print('Dataset {} already exists.'.format(dataset_id))

def deleteDataSet(datasetName,gcpProjectName):

    # Construct a BigQuery client object.
    client = bigquery.Client(client_info=set_client_info.get_http_client_info())

    # Set dataset_id=datasetName to the ID of the dataset to create.
    if gcpProjectName is None:
        # In case the user did NOT pass the project name in the arguments
        dataset_id = "{}.{}".format(client.project,datasetName)
    else:
        # In case tge use DID pass the project name in the arguments
        dataset_id = "{}.{}".format(gcpProjectName,datasetName)

    # Construct a full Dataset object to send to the API.
    dataset = bigquery.Dataset(dataset_id)

    # TODO(developer): Specify the geographic location where the dataset should reside.
    dataset.location =  client.location

    # Send the dataset to the API for creation, with an explicit timeout.
    # Raises google.api_core.exceptions.Conflict if the Dataset already
    # exists within the project.
    try:
        dataset = client.delete_dataset(dataset_id, delete_contents=True, not_found_ok=True)  # Make an API request.
        print("Deleted dataset {}".format(dataset_id))
        
    except Conflict as error:
        # If dataset already exists
        print('Failed to delete dataset {}.'.format(dataset_id))

def insertErrors(invalidfiles,op_df,gcpProjectName,bq_dataset):
    from google.cloud.exceptions import NotFound
    tableid = "operrors"
    try:
        pkey = op_df['PKEY'].iloc[0]
        bq_client = bigquery.Client(client_info=set_client_info.get_http_client_info())
        try:
            table = bq_client.get_table("{}.{}.{}".format(gcpProjectName,bq_dataset,tableid))
        except NotFound:
            schema = [
                bigquery.SchemaField("PKEY", "STRING", mode="REQUIRED"),
                bigquery.SchemaField("LOADDATE", "STRING", mode="REQUIRED"),
                bigquery.SchemaField("FILENAME", "STRING", mode="REQUIRED"),
                bigquery.SchemaField("ERROR", "STRING", mode="REQUIRED"),
            ]
            table = bigquery.Table(gcpProjectName+"."+bq_dataset +"."+tableid , schema=schema)
            table = bq_client.create_table(table)  # Make an API request.
        rows =[]
        for filename, error in invalidfiles.items():
            basename =  os.path.basename(filename)
            rows_to_insert = {u"PKEY": pkey, u"LOADDATE": str(ct), u"FILENAME": basename, u"ERROR": error}
            rows.append(rows_to_insert)
        errors = bq_client.insert_rows_json(table, rows)
    except Exception as pushErr:
        print ('\nWARNING: Issues while pusing Errors into operrors table with error ', pushErr)


<|MERGE_RESOLUTION|>--- conflicted
+++ resolved
@@ -22,10 +22,7 @@
 import datetime
 # ct stores current time
 ct = datetime.datetime.now()
-<<<<<<< HEAD
-
-=======
->>>>>>> 67dbe454
+
 # Manages command line flags and arguments
 import argparse
 
