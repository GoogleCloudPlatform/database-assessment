--- conflicted
+++ resolved
@@ -72,7 +72,6 @@
     transformersTablesSchemaConfig = {}
     transformersTablesSchemaConfig = transformerConfiguration['tableschemas']
 
-<<<<<<< HEAD
     # SM: 04/28/2022:[Bug#90] If we only intended to run the process for recreating views
     transformersParameters['recreateviews'] = True # setting false by default, will set true if Recreateview = YES
     if str(args.recreateviews).upper() == 'YES':
@@ -96,10 +95,7 @@
             print ('\n\n Views created. Thank YOU for using Optimus Prime!\n\n')
         else:
             print ('\n\n Error: Dataset {}.{} does not exist!\n\n'.format(gcpProjectName, bqDataset))
-            
-=======
-    
->>>>>>> 6056fbcf
+
     # For all cases in which those attributes are <> None it means the user wants to import data to Big Query
     # No need to further messaging for mandatory options because this is being done in argumentsParser function
     if args.dataset is not None and args.collectionid is not None:
@@ -336,13 +332,10 @@
 
     parser.add_argument("-importcomment", type=str, default='', help="Comment for the Import")
 
-<<<<<<< HEAD
 
     # SM: 04/28/2022:[Bug#90] Recreate views without loading the data:
     parser.add_argument("-recreateviews", default=False, help="Recreate views without loading the data (Yes/No)")
 
-=======
->>>>>>> 6056fbcf
     parser.add_argument("-filterbydbversion", type=str, default='', help="To import only specific db version")
     parser.add_argument("-filterbysqlversion", type=str, default='', help="To import only specific SQL version")
     parser.add_argument("-skipvalidations",  default=False, help="To skip all the file Validations", action="store_true")
@@ -350,7 +343,6 @@
     # Execute the parse_args() method. Variable args is a namespace type
     args = parser.parse_args()
 
-<<<<<<< HEAD
     # SM: 04/28/2022:[Bug#90] Check project name and big query dataset name
     if str(args.recreateviews).upper() == "YES":
         # In case there is not dataset parameter set or with valid content in the arguments. It is required during view recreates
@@ -369,8 +361,6 @@
         elif args.collectionversion is None:
             print ('\nWARNING: -collectionversion name not provided. It is required during view recreates\n')
     
-=======
->>>>>>> 6056fbcf
     # If not using -cl flag
     if args.consolidatelogs == False:
 
