name: release

on:
#   push:
#     tags:
#     - v*
#     branches:
#     - master
#   pull_request:
#     branches:
#     - master
  release:
    types:
      - created
concurrency:
  group: build-${{ github.head_ref }}
  cancel-in-progress: true

defaults:
  run:
    shell: bash

env:
  STABLE_PYTHON_VERSION: "3.11"

jobs:
  collection-scripts:
    name: Package collections scripts for release
    runs-on: ubuntu-latest
    steps:
      - uses: actions/checkout@v4
        with:
            # Fetch all tags
            fetch-depth: 0
      - uses: actions/setup-python@v5
        with:
          python-version: "3.12"
      - name: Building & Package Collector
        run: make clean && make build-collector
      - uses: actions/upload-artifact@v4
        with:
            name: collections
            path: dist/*.zip
            if-no-files-found: error
            overwrite: true

  pure-python-wheel-and-sdist:
    name: Build a pure Python wheel and source distribution
    runs-on: ubuntu-latest

    steps:
    - uses: actions/checkout@v4
      with:
        # Fetch all tags
        fetch-depth: 0

    - name: Install Hatch
      run: pip install --upgrade hatch hatch-pip-compile

    - name: Build
      run: hatch build

    - uses: actions/upload-artifact@v4
      with:
        name: wheels
        path: dist/*
        if-no-files-found: error
        overwrite: true

  build-binaries:
    name: Build binary application for ${{ matrix.job.target }} (${{ matrix.job.os }})
    runs-on: ${{ matrix.job.os }}
    needs:
        - collection-scripts
        - pure-python-wheel-and-sdist
    strategy:
      fail-fast: false
      matrix:
        job:
        # Linux
        - target: x86_64-unknown-linux-gnu
          os: ubuntu-latest
          cross: true
          release_suffix: x86_64-linux
        # - target: x86_64-unknown-linux-musl
        #   os: ubuntu-latest
        #   cross: true
        - target: aarch64-unknown-linux-gnu
          os: ubuntu-latest
          cross: true
          release_suffix: aarch64-linux
        - target: i686-unknown-linux-gnu
          os: ubuntu-latest
          cross: true
          release_suffix: i686-linux
        # Windows
        - target: x86_64-pc-windows-msvc
          os: windows-2022
          release_suffix: x86_64-windows
        - target: i686-pc-windows-msvc
          os: windows-2022
          release_suffix: i686-windows
        # macOS
        - target: aarch64-apple-darwin
          os: macos-12
          release_suffix: aarch64-osx
        - target: x86_64-apple-darwin
          os: macos-12
          release_suffix: x86_64-osx

    env:
      CARGO: cargo
      CARGO_BUILD_TARGET: ${{ matrix.job.target }}
      PYAPP_REPO: pyapp
      PYAPP_VERSION: v0.19.0
<<<<<<< HEAD
      PYAPP_PYTHON_VERSION: "3.12"
      PYAPP_DISTRIBUTION_VARIANT: v1
=======
      PYAPP_PYTHON_VERSION: "3.11"
>>>>>>> e708f743
      PYAPP_PROJECT_FEATURES: oracle,postgres,mssql,mysql,server,remote
      PYAPP_DISTRIBUTION_EMBED: "1"
      PYAPP_UV_ENABLED: "1"
      HATCH_BUILD_LOCATION: dist
    steps:
    - name: Checkout code
      uses: actions/checkout@v4
      with:
        # Fetch all tags
        fetch-depth: 0

    - name: Install musl-tools on Linux
      run: sudo apt-get install --yes musl musl-dev musl-tools
      if: ${{ matrix.job.os == 'ubuntu-latest' }}

    - name: Clone PyApp
      run: git clone --depth 1 --branch $PYAPP_VERSION https://github.com/ofek/pyapp $PYAPP_REPO

    - name: Set up Python ${{ env.STABLE_PYTHON_VERSION }}
      uses: actions/setup-python@v5
      with:
        python-version: ${{ env.STABLE_PYTHON_VERSION }}

    - name: Install Hatch
      run: pip install -U hatch hatch-pip-compile

    - name: Install Rust toolchain
      if: ${{ !matrix.job.cross }}
      uses: dtolnay/rust-toolchain@stable
      with:
        targets: ${{ matrix.job.target }}

    - name: Set up cross compiling tools
      if: matrix.job.cross
      uses: taiki-e/setup-cross-toolchain-action@v1
      with:
        target: ${{ matrix.job.target}}

    - name: Show toolchain information
      run: |-
        rustup toolchain list
        rustup default
        rustup -V
        rustc -V
        cargo -V
        hatch --version

    - uses: actions/download-artifact@v4
      with:
        name: wheels
        path: ${{ github.workspace }}/dist
        merge-multiple: true

    - name: Build Binary
      working-directory: ${{ github.workspace }}
      run: |-
        current_version=$(hatch version)
<<<<<<< HEAD
        PYAPP_PYTHON_VERSION="3.12" PYAPP_DISTRIBUTION_VARIANT="v1" PYAPP_DISTRIBUTION_EMBED="1" PYAPP_FULL_ISOLATION="1" PYAPP_UV_ENABLED="1" PYAPP_PROJECT_PATH="${{ github.workspace }}/dist/dma-${current_version}-py3-none-any.whl" PYAPP_PROJECT_FEATURES="oracle,postgres,mssql,mysql,server,remote" hatch -v build -t app
=======
        PYAPP_PYTHON_VERSION="3.11" PYAPP_DISTRIBUTION_EMBED="1" PYAPP_FULL_ISOLATION="1" PYAPP_UV_ENABLED="1" PYAPP_PROJECT_PATH="${{ github.workspace }}/dist/dma-${current_version}-py3-none-any.whl" PYAPP_PROJECT_FEATURES="oracle,postgres,mssql,mysql,server,remote" hatch -v build -t app
>>>>>>> e708f743

    - name: Rename
      working-directory: ${{ github.workspace }}
      run: |-
        mv dist/app/dma* dist/app/dma-${{ matrix.job.release_suffix }}

    - name: Upload built binary package
      uses: actions/upload-artifact@v4
      with:
        name: binaries-${{ matrix.job.release_suffix }}
        path: dist/app/*
        if-no-files-found: error

  publish:
    name: Publish release
    needs:
    - collection-scripts
    - pure-python-wheel-and-sdist
    - build-binaries
    runs-on: ubuntu-latest

    steps:
    - uses: actions/download-artifact@v4
      with:
        path: dist
        merge-multiple: true

    # - name: Push build artifacts to PyPI
    #   uses: pypa/gh-action-pypi-publish@v1.6.4
    #   with:
    #     skip_existing: true
    #     user: __token__
    #     password: ${{ secrets.PYPI_API_TOKEN }}

    - name: Add assets to release
      uses: softprops/action-gh-release@v2
      with:
        files: dist/*<|MERGE_RESOLUTION|>--- conflicted
+++ resolved
@@ -113,12 +113,7 @@
       CARGO_BUILD_TARGET: ${{ matrix.job.target }}
       PYAPP_REPO: pyapp
       PYAPP_VERSION: v0.19.0
-<<<<<<< HEAD
-      PYAPP_PYTHON_VERSION: "3.12"
-      PYAPP_DISTRIBUTION_VARIANT: v1
-=======
       PYAPP_PYTHON_VERSION: "3.11"
->>>>>>> e708f743
       PYAPP_PROJECT_FEATURES: oracle,postgres,mssql,mysql,server,remote
       PYAPP_DISTRIBUTION_EMBED: "1"
       PYAPP_UV_ENABLED: "1"
@@ -176,11 +171,7 @@
       working-directory: ${{ github.workspace }}
       run: |-
         current_version=$(hatch version)
-<<<<<<< HEAD
-        PYAPP_PYTHON_VERSION="3.12" PYAPP_DISTRIBUTION_VARIANT="v1" PYAPP_DISTRIBUTION_EMBED="1" PYAPP_FULL_ISOLATION="1" PYAPP_UV_ENABLED="1" PYAPP_PROJECT_PATH="${{ github.workspace }}/dist/dma-${current_version}-py3-none-any.whl" PYAPP_PROJECT_FEATURES="oracle,postgres,mssql,mysql,server,remote" hatch -v build -t app
-=======
         PYAPP_PYTHON_VERSION="3.11" PYAPP_DISTRIBUTION_EMBED="1" PYAPP_FULL_ISOLATION="1" PYAPP_UV_ENABLED="1" PYAPP_PROJECT_PATH="${{ github.workspace }}/dist/dma-${current_version}-py3-none-any.whl" PYAPP_PROJECT_FEATURES="oracle,postgres,mssql,mysql,server,remote" hatch -v build -t app
->>>>>>> e708f743
 
     - name: Rename
       working-directory: ${{ github.workspace }}
