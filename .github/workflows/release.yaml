--- conflicted
+++ resolved
@@ -105,11 +105,7 @@
       CARGO: cargo
       CARGO_BUILD_TARGET: ${{ matrix.job.target }}
       PYAPP_REPO: pyapp
-<<<<<<< HEAD
       PYAPP_VERSION: v0.19.0
-=======
-      PYAPP_VERSION: v0.18.0
->>>>>>> 34990edd
       PYAPP_PROJECT_FEATURES: oracle,postgres,mssql,mysql,server,remote
       PYAPP_DISTRIBUTION_EMBED: "1"
       PYAPP_UV_ENABLED: "1"
@@ -172,11 +168,7 @@
       working-directory: ${{ github.workspace }}
       run: |-
         current_version=$(hatch version)
-<<<<<<< HEAD
         PYAPP_UV_ENABLED="1" PYAPP_PROJECT_PATH="${{ github.workspace }}/dist/dma-${current_version}-py3-none-any.whl" PYAPP_PROJECT_FEATURES="oracle,postgres,mssql,mysql,server,remote" PYAPP_DISTRIBUTION_EMBED="1" hatch -v build -t app
-=======
-        PYAPP_PROJECT_PATH="${{ github.workspace }}/dist/dma-${current_version}-py3-none-any.whl" PYAPP_PROJECT_FEATURES="oracle,postgres,mssql,mysql,server,remote" PYAPP_DISTRIBUTION_EMBED="1" hatch -v build -t app
->>>>>>> 34990edd
 
     - name: Upload built binary package
       uses: actions/upload-artifact@v4
