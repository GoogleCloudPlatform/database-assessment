[bumpversion]
<<<<<<< HEAD
current_version = 4.3.1
commit = True
=======
current_version = 4.3.0
commit = False
>>>>>>> f24790d1
tag = False

[bumpversion:file:scripts/collector/oracle/collect-data.sh]
search = OpVersion="{current_version}"
replace = OpVersion="{new_version}"

[bumpversion:file:scripts/collector/sqlserver/InstanceReview.ps1]
search = $op_version = "{current_version}"
replace = $op_version = "{new_version}"<|MERGE_RESOLUTION|>--- conflicted
+++ resolved
@@ -1,11 +1,6 @@
 [bumpversion]
-<<<<<<< HEAD
 current_version = 4.3.1
 commit = True
-=======
-current_version = 4.3.0
-commit = False
->>>>>>> f24790d1
 tag = False
 
 [bumpversion:file:scripts/collector/oracle/collect-data.sh]
