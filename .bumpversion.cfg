--- conflicted
+++ resolved
@@ -1,10 +1,6 @@
 [bumpversion]
 current_version = 4.3.0
-<<<<<<< HEAD
-commit = True
-=======
 commit = False
->>>>>>> bfc2696c
 tag = False
 
 [bumpversion:file:scripts/collector/oracle/collect-data.sh]
