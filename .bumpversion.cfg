[bumpversion]
<<<<<<< HEAD
<<<<<<< HEAD
current_version = 4.3.1
=======
current_version = 4.3.2
>>>>>>> 4ba9902d1249eab5ccf512f77adb6a727a7f2a28
=======
current_version = 4.3.3
>>>>>>> 9e003931
commit = True
tag = False

[bumpversion:file:scripts/collector/oracle/collect-data.sh]
search = OpVersion="{current_version}"
replace = OpVersion="{new_version}"

[bumpversion:file:scripts/collector/sqlserver/InstanceReview.ps1]
search = $op_version = "{current_version}"
replace = $op_version = "{new_version}"<|MERGE_RESOLUTION|>--- conflicted
+++ resolved
@@ -1,13 +1,5 @@
 [bumpversion]
-<<<<<<< HEAD
-<<<<<<< HEAD
-current_version = 4.3.1
-=======
-current_version = 4.3.2
->>>>>>> 4ba9902d1249eab5ccf512f77adb6a727a7f2a28
-=======
 current_version = 4.3.3
->>>>>>> 9e003931
 commit = True
 tag = False
 
