/*
Copyright 2021 Google LLC

Licensed under the Apache License, Version 2.0 (the "License");
you may not use this file except in compliance with the License.
You may obtain a copy of the License at

    https://www.apache.org/licenses/LICENSE-2.0

Unless required by applicable law or agreed to in writing, software
distributed under the License is distributed on an "AS IS" BASIS,
WITHOUT WARRANTIES OR CONDITIONS OF ANY KIND, either express or implied.
See the License for the specific language governing permissions and
limitations under the License.
*/

--accept envtype char prompt "Please enter PROD if this is a PRODUCTION environment. Otherwise enter NON-PROD: "

--#Block for generating CSV
set colsep ||
set headsep off
set trimspool on
set pagesize 0
set feed off
set underline off

whenever sqlerror continue
whenever oserror continue
set echo off
set ver on feed on hea on scan on term on pause off wrap on doc on
ttitle off
btitle off
set termout off
set termout on
clear col comp brea

column instnc new_value v_inst noprint
column hostnc new_value v_host noprint
column horanc new_value v_hora noprint
column dbname new_value v_dbname noprint


SELECT host_name     hostnc,
       instance_name instnc
FROM   v$instance
/

SELECT name dbname
FROM   v$database
/

SELECT TO_CHAR(SYSDATE, 'hh24miss') horanc
FROM   dual
/ 


set lines 600
set pages 200
set verify off
set feed off
column name format a100

col dbfullversion for a80
col dbversion for a10
col characterset for a30
col force_logging for a20

spool opdb__dbsummary__&v_host..&v_dbname..&v_inst..&v_hora..log

SELECT '&&v_host'
       || '_'
       || '&&v_dbname'
       || '_'
       || '&&v_hora'                                                            AS pkey,
       (SELECT dbid
        FROM   v$database)                                                      AS dbid,
       (SELECT name
        FROM   v$database)                                                      AS db_name,
       (SELECT cdb
        FROM   v$database)                                                      AS cdb,
       (SELECT version
        FROM   v$instance)                                                      AS dbversion,
       (SELECT banner
        FROM   v$version
        WHERE  ROWNUM < 2)                                                      AS dbfullversion,
       (SELECT log_mode
        FROM   v$database)                                                      AS log_mode,
       (SELECT force_logging
        FROM   v$database)                                                      AS force_logging,
       (SELECT ( TRUNC(AVG(conta) * AVG(bytes) / 1024 / 1024 / 1024) )
        FROM   (SELECT TRUNC(first_time) dia,
                       COUNT(*)          conta
                FROM   v$log_history
                WHERE  first_time >= TRUNC(SYSDATE) - 7
                       AND first_time < TRUNC(SYSDATE)
                GROUP  BY TRUNC(first_time)),
               v$log)                                                           AS redo_gb_per_day,
       (SELECT COUNT(1)
        FROM   gv$instance)                                                     AS rac_dbinstaces,
       (SELECT value
        FROM   nls_database_parameters a
        WHERE  a.parameter = 'NLS_LANGUAGE')
       || '_'
       || (SELECT value
           FROM   nls_database_parameters a
           WHERE  a.parameter = 'NLS_TERRITORY')
       || '.'
       || (SELECT value
           FROM   nls_database_parameters a
           WHERE  a.parameter = 'NLS_CHARACTERSET')                             AS characterset,
       (SELECT platform_name
        FROM   v$database)                                                      AS platform_name,
       (SELECT TO_CHAR(startup_time, 'mm/dd/rr hh24:mi:ss')
        FROM   v$instance)                                                      AS startup_time,
       (SELECT COUNT(1)
        FROM   cdb_users
        WHERE  username NOT IN (SELECT name
                                FROM   SYSTEM.logstdby$skip_support
                                WHERE  action = 0))                             AS user_schemas,
       (SELECT TRUNC(SUM(bytes / 1024 / 1024))
        FROM   v$sgastat
        WHERE  name = 'buffer_cache')                                           buffer_cache_mb,
       (SELECT TRUNC(SUM(bytes / 1024 / 1024))
        FROM   v$sgastat
        WHERE  pool = 'shared pool')                                            shared_pool_mb,
       (SELECT ROUND(value / 1024 / 1024, 0)
        FROM   v$pgastat
        WHERE  name = 'total PGA allocated')                                    AS total_pga_allocated_mb,
       (SELECT ( TRUNC(SUM(bytes) / 1024 / 1024 / 1024) )
        FROM   cdb_data_files)                                                  db_size_allocated_gb,
       (SELECT ( TRUNC(SUM(bytes) / 1024 / 1024 / 1024) )
        FROM   cdb_segments
        WHERE  owner NOT IN ( 'SYS', 'SYSTEM' ))                                AS db_size_in_use_gb,
       (SELECT ( TRUNC(SUM(bytes) / 1024 / 1024 / 1024) )
        FROM   cdb_segments
        WHERE  owner NOT IN ( 'SYS', 'SYSTEM' )
               AND ( owner, segment_name ) IN (SELECT owner,
                                                      table_name
                                               FROM   cdb_tab_columns
                                               WHERE  data_type LIKE '%LONG%')) AS db_long_size_gb,
       (SELECT database_role
        FROM   v$database)                                                      AS dg_database_role,
       (SELECT protection_mode
        FROM   v$database)                                                      AS dg_protection_mode,
       (SELECT protection_level
        FROM   v$database)                                                      AS dg_protection_level
FROM   dual; 

spool off

set lines 300

spool opdb__pdbsinfo__&v_host..&v_dbname..&v_inst..&v_hora..log

col PDB_NAME for a30

SELECT '&&v_host'
       || '_'
       || '&&v_dbname'
       || '_'
       || '&&v_hora' AS pkey,
       dbid,
       pdb_id,
       pdb_name,
       status,
       logging
FROM   cdb_pdbs; 

spool off

spool opdb__pdbsopenmode__&v_host..&v_dbname..&v_inst..&v_hora..log

SELECT '&&v_host'
       || '_'
       || '&&v_dbname'
       || '_'
       || '&&v_hora'                   AS pkey,
       con_id,
       name,
       open_mode,
       total_size / 1024 / 1024 / 1024 TOTAL_GB
FROM   v$pdbs; 

spool off

spool opdb__dbinstances__&v_host..&v_dbname..&v_inst..&v_hora..log

SELECT '&&v_host'
       || '_'
       || '&&v_dbname'
       || '_'
       || '&&v_hora' AS pkey,
       inst_id,
       instance_name,
       host_name,
       version,
       status,
       database_status,
       instance_role
FROM   gv$instance; 

spool off

spool opdb__usedspacedetails__&v_host..&v_dbname..&v_inst..&v_hora..log

col OWNER for a30
col TABLESPACE_NAME for a20
set lines 340

SELECT '&&v_host'
       || '_'
       || '&&v_dbname'
       || '_'
       || '&&v_hora' AS pkey,
       a.*
FROM   (SELECT con_id,
               owner,
               segment_type,
               tablespace_name,
               flash_cache,
               inmemory,
               GROUPING(con_id)                          IN_CON_ID,
               GROUPING(owner)                           IN_OWNER,
               GROUPING(segment_type)                    IN_SEGMENT_TYPE,
               GROUPING(tablespace_name)                 IN_TABLESPACE_NAME,
               GROUPING(flash_cache)                     IN_FLASH_CACHE,
               GROUPING(inmemory)                        IN_INMEMORY,
               ROUND(SUM(bytes) / 1024 / 1024 / 1024, 0) GB
        FROM   cdb_segments
        WHERE  owner NOT IN 
                            (
                            SELECT name
                            FROM   SYSTEM.logstdby$skip_support
                            WHERE  action=0)
        GROUP  BY grouping sets( ( ), ( con_id ), ( owner ), ( segment_type ),
                    ( tablespace_name ), ( flash_cache ), ( inmemory ), ( con_id, owner ), ( con_id, owner, flash_cache, inmemory ) )) a; 


spool off


set underline off
spool opdb__compressbytable__&v_host..&v_dbname..&v_inst..&v_hora..log

SELECT '&&v_host'
       || '_'
       || '&&v_dbname'
       || '_'
       || '&&v_hora' AS pkey,
       a.*
FROM   (SELECT con_id,
               owner,
               SUM(table_count)                  tab,
               TRUNC(SUM(table_gbytes))          table_gb,
               SUM(partition_count)              part,
               TRUNC(SUM(partition_gbytes))      part_gb,
               SUM(subpartition_count)           subpart,
               TRUNC(SUM(subpartition_gbytes))   subpart_gb,
               TRUNC(SUM(table_gbytes) + SUM(partition_gbytes)
                     + SUM(subpartition_gbytes)) total_gbytes
        FROM   (SELECT t.con_id,
                       t.owner,
                       COUNT(*)                        table_count,
                       SUM(bytes / 1024 / 1024 / 1024) table_gbytes,
                       0                               partition_count,
                       0                               partition_gbytes,
                       0                               subpartition_count,
                       0                               subpartition_gbytes
                FROM   cdb_tables t,
                       cdb_segments s
                WHERE  t.con_id = s.con_id
                       AND t.owner = s.owner
                       AND t.table_name = s.segment_name
                       AND s.partition_name IS NULL
                       AND compression = 'ENABLED'
                       AND t.owner NOT IN 
                                          (
                                          SELECT name
                                          FROM   SYSTEM.logstdby$skip_support
                                          WHERE  action=0)
                GROUP  BY t.con_id,
                          t.owner
                UNION ALL
                SELECT t.con_id,
                       t.table_owner owner,
                       0,
                       0,
                       COUNT(*),
                       SUM(bytes / 1024 / 1024 / 1024),
                       0,
                       0
                FROM   cdb_tab_partitions t,
                       cdb_segments s
                WHERE  t.con_id = s.con_id
                       AND t.table_owner = s.owner
                       AND t.table_name = s.segment_name
                       AND t.partition_name = s.partition_name
                       AND compression = 'ENABLED'
                       AND t.table_owner NOT IN (
                                                 SELECT name
                                                 FROM   SYSTEM.logstdby$skip_support
                                                 WHERE  action=0)
                GROUP  BY t.con_id,
                          t.table_owner
                UNION ALL
                SELECT t.con_id,
                       t.table_owner owner,
                       0,
                       0,
                       0,
                       0,
                       COUNT(*),
                       SUM(bytes / 1024 / 1024 / 1024)
                FROM   cdb_tab_subpartitions t,
                       cdb_segments s
                WHERE  t.con_id = s.con_id
                       AND t.table_owner = s.owner
                       AND t.table_name = s.segment_name
                       AND t.subpartition_name = s.partition_name
                       AND compression = 'ENABLED'
                       AND t.table_owner NOT IN 
                                                 (
                                                 SELECT name
                                                 FROM   SYSTEM.logstdby$skip_support
                                                 WHERE  action=0)
                GROUP  BY t.con_id,
                          t.table_owner)
        GROUP  BY con_id,
                  owner
        HAVING TRUNC(SUM(table_gbytes) + SUM(partition_gbytes)
                     + SUM(subpartition_gbytes)) > 0) a
ORDER  BY 10 DESC; 

spool off

spool opdb__compressbytype__&v_host..&v_dbname..&v_inst..&v_hora..log

SELECT '&&v_host'
       || '_'
       || '&&v_dbname'
       || '_'
       || '&&v_hora' AS pkey,
       a.*
FROM   (SELECT con_id,
               owner,
               TRUNC(SUM(DECODE(compress_for, 'BASIC', gbytes,
                                              0))) basic,
               TRUNC(SUM(DECODE(compress_for, 'OLTP', gbytes,
                                              'ADVANCED', gbytes,
                                              0))) oltp,
               TRUNC(SUM(DECODE(compress_for, 'QUERY LOW', gbytes,
                                              0))) query_low,
               TRUNC(SUM(DECODE(compress_for, 'QUERY HIGH', gbytes,
                                              0))) query_high,
               TRUNC(SUM(DECODE(compress_for, 'ARCHIVE LOW', gbytes,
                                              0))) archive_low,
               TRUNC(SUM(DECODE(compress_for, 'ARCHIVE HIGH', gbytes,
                                              0))) archive_high,
               TRUNC(SUM(gbytes))                  total_gb
        FROM   (SELECT t.con_id,
                       t.owner,
                       t.compress_for,
                       SUM(bytes / 1024 / 1024 / 1024) gbytes
                FROM   cdb_tables t,
                       cdb_segments s
                WHERE  t.con_id = s.con_id
                       AND t.owner = s.owner
                       AND t.table_name = s.segment_name
                       AND s.partition_name IS NULL
                       AND compression = 'ENABLED'
                       AND t.owner NOT IN 
                                          (
                                          SELECT name
                                          FROM   SYSTEM.logstdby$skip_support
                                          WHERE  action=0)
                GROUP  BY t.con_id,
                          t.owner,
                          t.compress_for
                UNION ALL
                SELECT t.con_id,
                       t.table_owner,
                       t.compress_for,
                       SUM(bytes / 1024 / 1024 / 1024) gbytes
                FROM   cdb_tab_partitions t,
                       cdb_segments s
                WHERE  t.con_id = s.con_id
                       AND t.table_owner = s.owner
                       AND t.table_name = s.segment_name
                       AND t.partition_name = s.partition_name
                       AND compression = 'ENABLED'
                       AND t.table_owner NOT IN 
                                                 (
                                                 SELECT name
                                                 FROM   SYSTEM.logstdby$skip_support
                                                 WHERE  action=0)
                GROUP  BY t.con_id,
                          t.table_owner,
                          t.compress_for
                UNION ALL
                SELECT t.con_id,
                       t.table_owner,
                       t.compress_for,
                       SUM(bytes / 1024 / 1024 / 1024) gbytes
                FROM   cdb_tab_subpartitions t,
                       cdb_segments s
                WHERE  t.con_id = s.con_id
                       AND t.table_owner = s.owner
                       AND t.table_name = s.segment_name
                       AND t.subpartition_name = s.partition_name
                       AND compression = 'ENABLED'
                       AND t.table_owner NOT IN 
                                                 (
                                                 SELECT name
                                                 FROM   SYSTEM.logstdby$skip_support
                                                 WHERE  action=0)
                GROUP  BY t.con_id,
                          t.table_owner,
                          t.compress_for)
        GROUP  BY con_id,
                  owner
        HAVING TRUNC(SUM(gbytes)) > 0) a
ORDER  BY total_gb DESC; 

spool off
clear break
clear compute


spool opdb__spacebyownersegtype__&v_host..&v_dbname..&v_inst..&v_hora..log

column owner format a30
column segment_type format a30

SET pages 100
--break on report
--compute sum of total_gb on report

SELECT '&&v_host'
       || '_'
       || '&&v_dbname'
       || '_'
       || '&&v_hora' AS pkey,
       a.*
FROM   (SELECT a.con_id,
               a.owner,
               DECODE(a.segment_type, 'TABLE', 'TABLE',
                                      'TABLE PARTITION', 'TABLE',
                                      'TABLE SUBPARTITION', 'TABLE',
                                      'INDEX', 'INDEX',
                                      'INDEX PARTITION', 'INDEX',
                                      'INDEX SUBPARTITION', 'INDEX',
                                      'LOB', 'LOB',
                                      'LOB PARTITION', 'LOB',
                                      'LOBSEGMENT', 'LOB',
                                      'LOBINDEX', 'LOB',
                                      'OTHERS')         segment_type,
               TRUNC(SUM(a.bytes) / 1024 / 1024 / 1024) total_gb
        FROM   cdb_segments a
        WHERE  a.owner NOT IN 
                            (
                            SELECT name
                            FROM   SYSTEM.logstdby$skip_support
                            WHERE  action=0)
        GROUP  BY a.con_id,
                  a.owner,
                  DECODE(a.segment_type, 'TABLE', 'TABLE',
                                         'TABLE PARTITION', 'TABLE',
                                         'TABLE SUBPARTITION', 'TABLE',
                                         'INDEX', 'INDEX',
                                         'INDEX PARTITION', 'INDEX',
                                         'INDEX SUBPARTITION', 'INDEX',
                                         'LOB', 'LOB',
                                         'LOB PARTITION', 'LOB',
                                         'LOBSEGMENT', 'LOB',
                                         'LOBINDEX', 'LOB',
                                         'OTHERS')
        HAVING TRUNC(SUM(a.bytes) / 1024 / 1024 / 1024) >= 1) a
ORDER  BY total_gb DESC; 


spool off

col tablespace_name FOR a35
col extent_management FOR a20
col allocation_type FOR a10
col segment_space_management FOR a20

spool opdb__spacebytablespace__&v_host..&v_dbname..&v_inst..&v_hora..log

SELECT '&&v_host'
       || '_'
       || '&&v_dbname'
       || '_'
       || '&&v_hora' AS pkey,
       a.*
FROM   (SELECT b.tablespace_name,
               b.extent_management,
               b.allocation_type,
               b.segment_space_management,
               SUM(estd_ganho_mb) estd_ganho_mb
        FROM   (SELECT b.tablespace_name,
                       b.extent_management,
                       b.allocation_type,
                       b.segment_space_management,
                       a.initial_extent / 1024                                                                                        inital_kb,
                       a.owner,
                       a.segment_name,
                       a.partition_name,
                       ( a.bytes ) / 1024                                                                                             segsize_kb,
                       TRUNC(( a.initial_extent / 1024 ) / ( ( a.bytes ) / 1024 ) * 100)                                              perc,
                       TRUNC(( ( a.bytes ) / 1024 / 100 ) * TRUNC(( a.initial_extent / 1024 ) / ( ( a.bytes ) / 1024 ) * 100) / 1024) estd_ganho_mb
                FROM   cdb_segments a
                       inner join cdb_tablespaces b
                               ON a.tablespace_name = b.tablespace_name
                WHERE  a.owner NOT IN 
                                   (
                                   SELECT name
                                   FROM   SYSTEM.logstdby$skip_support
                                   WHERE  action=0)
                       AND b.allocation_type = 'SYSTEM'
                       AND a.initial_extent = a.bytes) b
        GROUP  BY b.tablespace_name,
                  b.extent_management,
                  b.allocation_type,
                  b.segment_space_management
        UNION ALL
        SELECT b.tablespace_name,
               b.extent_management,
               b.allocation_type,
               b.segment_space_management,
               SUM(estd_ganho_mb) estd_ganho_mb
        FROM   (SELECT b.tablespace_name,
                       b.extent_management,
                       b.allocation_type,
                       b.segment_space_management,
                       a.initial_extent / 1024                                                                                        inital_kb,
                       a.owner,
                       a.segment_name,
                       a.partition_name,
                       ( a.bytes ) / 1024                                                                                             segsize_kb,
                       TRUNC(( a.initial_extent / 1024 ) / ( ( a.bytes ) / 1024 ) * 100)                                              perc,
                       TRUNC(( ( a.bytes ) / 1024 / 100 ) * TRUNC(( a.initial_extent / 1024 ) / ( ( a.bytes ) / 1024 ) * 100) / 1024) estd_ganho_mb
                FROM   cdb_segments a
                       inner join cdb_tablespaces b
                               ON a.tablespace_name = b.tablespace_name
                WHERE  a.owner NOT IN 
                                   (
                                   SELECT name
                                   FROM   SYSTEM.logstdby$skip_support
                                   WHERE  action=0)
                       AND b.allocation_type != 'SYSTEM') b
        GROUP  BY b.tablespace_name,
                  b.extent_management,
                  b.allocation_type,
                  b.segment_space_management) a; 

spool off

clear break
clear compute


column owner format a30
column table_name format a30
column partition_name format a30
column mbytes format 999999999999999



column statistic_name format a30
column value format 999999999999999


SET pages 100 lines 390
col high_value FOR a10

spool opdb__freespaces__&v_host..&v_dbname..&v_inst..&v_hora..log

column tablespace format a30
column pct_used format 999.99
column graph format a25 heading "GRAPH (X=5%)"
column status format a10
set lines 300 pages 100

SELECT '&&v_host'
       || '_'
       || '&&v_dbname'
       || '_'
       || '&&v_hora' AS pkey,
       a.*
FROM   (SELECT total.con_id,
               total.ts                                                                          tablespace,
               DECODE(total.mb, NULL, 'OFFLINE',
                                dbat.status)                                                     status,
               TRUNC(total.mb / 1024)                                                            total_gb,
               TRUNC(NVL(total.mb - free.mb, total.mb) / 1024)                                   used_gb,
               TRUNC(NVL(free.mb, 0) / 1024)                                                     free_gb,
               DECODE(total.mb, NULL, 0,
                                NVL(ROUND(( total.mb - free.mb ) / ( total.mb ) * 100, 2), 100)) pct_used,
               CASE
                 WHEN ( total.mb IS NULL ) THEN '['
                                                || RPAD(LPAD('OFFLINE', 13, '-'), 20, '-')
                                                ||']'
                 ELSE '['
                      || DECODE(free.mb, NULL, 'XXXXXXXXXXXXXXXXXXXX',
                                         NVL(RPAD(LPAD('X', TRUNC(( 100 - ROUND(( free.mb ) / ( total.mb ) * 100, 2) ) / 5), 'X'), 20, '-'), '--------------------'))
                      ||']'
               END                                                                               AS GRAPH
        FROM   (SELECT con_id,
                       tablespace_name          ts,
                       SUM(bytes) / 1024 / 1024 mb
                FROM   cdb_data_files
                GROUP  BY con_id,
                          tablespace_name) total,
               (SELECT con_id,
                       tablespace_name          ts,
                       SUM(bytes) / 1024 / 1024 mb
                FROM   cdb_free_space
                GROUP  BY con_id,
                          tablespace_name) free,
               cdb_tablespaces dbat
        WHERE  total.ts = free.ts(+)
               AND total.ts = dbat.tablespace_name
               AND total.con_id = free.con_id
               AND total.con_id = dbat.con_id
        UNION ALL
        SELECT sh.con_id,
               sh.tablespace_name,
               'TEMP',
               SUM(sh.bytes_used + sh.bytes_free) / 1024 / 1024                        total_mb,
               SUM(sh.bytes_used) / 1024 / 1024                                        used_mb,
               SUM(sh.bytes_free) / 1024 / 1024                                        free_mb,
               ROUND(SUM(sh.bytes_used) / SUM(sh.bytes_used + sh.bytes_free) * 100, 2) pct_used,
               '['
               ||DECODE(SUM(sh.bytes_free), 0, 'XXXXXXXXXXXXXXXXXXXX',
                                            NVL(RPAD(LPAD('X', ( TRUNC(ROUND(( SUM(sh.bytes_used) / SUM(sh.bytes_used + sh.bytes_free) ) * 100, 2) / 5) ), 'X'), 20, '-'),
                                            '--------------------'))
               ||']'
        FROM   v$temp_space_header sh
        GROUP  BY con_id,
                  tablespace_name) a
ORDER  BY graph; 


spool off 



set pages 9000 

spool opdb__dblinks__&v_host..&v_dbname..&v_inst..&v_hora..log

col owner for a20
col DB_LINK for a50
col USERNAME for a20
col HOST for a30
set lines 340

SELECT '&&v_host'
       || '_'
       || '&&v_dbname'
       || '_'
       || '&&v_hora' AS pkey,
       con_id,
       owner,
       db_link,
       host,
       created
FROM   cdb_db_links
WHERE  owner NOT IN 
                     (
                     SELECT name
                     FROM   SYSTEM.logstdby$skip_support
                     WHERE  action=0);

spool off

col name for a80
col value for a60
col DEFAULT_VALUE for a30
col ISDEFAULT for a6
set lines 300

spool opdb__dbparameters__&v_host..&v_dbname..&v_inst..&v_hora..log

SELECT '&&v_host'
       || '_'
       || '&&v_dbname'
       || '_'
       || '&&v_hora'                                   AS pkey,
       inst_id,
       con_id,
       REPLACE(name, ',', '/')                         name,
       REPLACE(SUBSTR(value, 1, 60), ',', '/')         value,
       REPLACE(SUBSTR(default_value, 1, 30), ',', '/') DEFAULT_VALUE,
       isdefault
FROM   gv$parameter
ORDER  BY 2,
          3; 

spool off

spool opdb__dbfeatures__&v_host..&v_dbname..&v_inst..&v_hora..log

set lines 320 
col name for a70
col feature_info for a76

SELECT '&&v_host'
       || '_'
       || '&&v_dbname'
       || '_'
       || '&&v_hora'                                 AS pkey,
       con_id,
       REPLACE(name, ',', '/')                       name,
       currently_used,
       detected_usages,
       total_samples,
       TO_CHAR(first_usage_date, 'MM/DD/YY HH24:MI') first_usage,
       TO_CHAR(last_usage_date, 'MM/DD/YY HH24:MI')  last_usage,
       aux_count
FROM   cdb_feature_usage_statistics
ORDER  BY name; 

spool off

spool opdb__dbhwmarkstatistics__&v_host..&v_dbname..&v_inst..&v_hora..log

SELECT '&&v_host'
       || '_'
       || '&&v_dbname'
       || '_'
       || '&&v_hora' AS pkey,
       description,
       highwater,
       last_value
FROM   dba_high_water_mark_statistics
ORDER  BY description; 

spool off

spool opdb__cpucoresusage__&v_host..&v_dbname..&v_inst..&v_hora..log

SELECT '&&v_host'
       || '_'
       || '&&v_dbname'
       || '_'
       || '&&v_hora'                          AS pkey,
       TO_CHAR(timestamp, 'MM/DD/YY HH24:MI') dt,
       cpu_count,
       cpu_core_count,
       cpu_socket_count
FROM   dba_cpu_usage_statistics
ORDER  BY timestamp; 

spool off

col object_type for a20
col owner for a40

spool opdb__dbobjects__&v_host..&v_dbname..&v_inst..&v_hora..log

SELECT '&&v_host'
       || '_'
       || '&&v_dbname'
       || '_'
       || '&&v_hora' AS pkey,
       a.*
FROM   (SELECT con_id,
               owner,
               object_type,
               editionable,
               COUNT(1)              count,
               GROUPING(con_id)      in_con_id,
               GROUPING(owner)       in_owner,
               GROUPING(object_type) in_OBJECT_TYPE,
               GROUPING(editionable) in_EDITIONABLE
        FROM   cdb_objects
        WHERE  owner NOT IN 
                            (
                            SELECT name
                            FROM   SYSTEM.logstdby$skip_support
                            WHERE  action=0)
        GROUP  BY grouping sets ( ( con_id, object_type ), (
                                  con_id, owner, editionable,
                                             object_type ) )) a; 

spool off

col OWNER for a30
col NAME for a40
col TYPE for a40
set lines 400

spool opdb__sourcecode__&v_host..&v_dbname..&v_inst..&v_hora..log

SELECT pkey,
       con_id,
       owner,
       TYPE,
       SUM(nr_lines)       sum_nr_lines,
       COUNT(1)            qt_objs,
       SUM(count_utl)      sum_nr_lines_w_utl,
       SUM(count_dbms)     sum_nr_lines_w_dbms,
       SUM(count_exec_im)  count_exec_im,
       SUM(count_dbms_sql) count_dbms_sql,
       SUM(count_dbms_utl) sum_nr_lines_w_dbms_utl,
       SUM(count_total)    sum_count_total
FROM   (SELECT '&&v_host'
               || '_'
               || '&&v_dbname'
               || '_'
               || '&&v_hora' AS pkey,
               con_id,
               owner,
               name,
               TYPE,
               MAX(line)     NR_LINES,
               COUNT(CASE
                       WHEN LOWER(text) LIKE '%utl_%' THEN 1
                     END)    count_utl,
               COUNT(CASE
                       WHEN LOWER(text) LIKE '%dbms_%' THEN 1
                     END)    count_dbms,
               COUNT(CASE
                       WHEN LOWER(text) LIKE '%dbms_%'
                            AND LOWER(text) LIKE '%utl_%' THEN 1
                     END)    count_dbms_utl,
               COUNT(CASE
                       WHEN LOWER(text) LIKE '%execute%immediate%' THEN 1
                     END)    count_exec_im,
               COUNT(CASE
                       WHEN LOWER(text) LIKE '%dbms_sql%' THEN 1
                     END)    count_dbms_sql,
               COUNT(1)      count_total
        FROM   cdb_source
        WHERE  owner NOT IN 
                            (
                            SELECT name
                            FROM   SYSTEM.logstdby$skip_support
                            WHERE  action=0)
        GROUP  BY '&&v_host'
                  || '_'
                  || '&&v_dbname'
                  || '_'
                  || '&&v_hora',
                  con_id,
                  owner,
                  name,
                  TYPE)
GROUP  BY pkey,
          con_id,
          owner,
          TYPE; 

spool off



spool opdb__partsubparttypes__&v_host..&v_dbname..&v_inst..&v_hora..log

SELECT '&&v_host'
       || '_'
       || '&&v_dbname'
       || '_'
       || '&&v_hora' AS pkey,
       con_id,
       owner,
       partitioning_type,
       subpartitioning_type,
       COUNT(1)
FROM   cdb_part_tables
WHERE  owner NOT IN 
                     (
                     SELECT name
                     FROM   SYSTEM.logstdby$skip_support
                     WHERE  action=0)
GROUP  BY '&&v_host'
          || '_'
          || '&&v_dbname'
          || '_'
          || '&&v_hora',
          con_id,
          owner,
          partitioning_type,
          subpartitioning_type; 

spool off

spool opdb__indexestypes__&v_host..&v_dbname..&v_inst..&v_hora..log

SELECT '&&v_host'
       || '_'
       || '&&v_dbname'
       || '_'
       || '&&v_hora' AS pkey,
       con_id,
       owner,
       index_type,
       COUNT(1)
FROM   cdb_indexes
WHERE  owner NOT IN 
                     (
                     SELECT name
                     FROM   SYSTEM.logstdby$skip_support
                     WHERE  action=0)
GROUP  BY '&&v_host'
          || '_'
          || '&&v_dbname'
          || '_'
          || '&&v_hora',
          con_id,
          owner,
          index_type; 

spool off

col owner for a50
col data_type for a60

spool opdb__datatypes__&v_host..&v_dbname..&v_inst..&v_hora..log

SELECT '&&v_host'
       || '_'
       || '&&v_dbname'
       || '_'
       || '&&v_hora' AS pkey,
       con_id,
       owner,
       data_type,
       COUNT(1)
FROM   cdb_tab_columns
WHERE  owner NOT IN 
                     (
                     SELECT name
                     FROM   SYSTEM.logstdby$skip_support
                     WHERE  action=0)
GROUP  BY '&&v_host'
          || '_'
          || '&&v_dbname'
          || '_'
          || '&&v_hora',
          con_id,
          owner,
          data_type; 

spool off

spool opdb__tablesnopk__&v_host..&v_dbname..&v_inst..&v_hora..log

SELECT '&&v_host'
       || '_'
       || '&&v_dbname'
       || '_'
       || '&&v_hora'              AS pkey,
       con_id,
       owner,
       SUM(pk)                    pk,
       SUM(uk)                    uk,
       SUM(ck)                    ck,
       SUM(ri)                    ri,
       SUM(vwck)                  vwck,
       SUM(vwro)                  vwro,
       SUM(hashexpr)              hashexpr,
       SUM(suplog)                suplog,
       COUNT(DISTINCT table_name) num_tables,
       COUNT(1)                   total_cons
FROM   (SELECT a.con_id,
               a.owner,
               a.table_name,
               DECODE(b.constraint_type, 'P', 1,
                                         NULL) pk,
               DECODE(b.constraint_type, 'U', 1,
                                         NULL) uk,
               DECODE(b.constraint_type, 'C', 1,
                                         NULL) ck,
               DECODE(b.constraint_type, 'R', 1,
                                         NULL) ri,
               DECODE(b.constraint_type, 'V', 1,
                                         NULL) vwck,
               DECODE(b.constraint_type, 'O', 1,
                                         NULL) vwro,
               DECODE(b.constraint_type, 'H', 1,
                                         NULL) hashexpr,
               DECODE(b.constraint_type, 'F', 1,
                                         NULL) refcolcons,
               DECODE(b.constraint_type, 'S', 1,
                                         NULL) suplog
        FROM   cdb_tables a
               left outer join cdb_constraints b
                            ON a.con_id = b.con_id
                               AND a.owner = b.owner
                               AND a.table_name = b.table_name)
GROUP  BY '&&v_host'
          || '_'
          || '&&v_dbname'
          || '_'
          || '&&v_hora',
          con_id,
          owner; 

spool off

spool opdb__systemstats__&v_host..&v_dbname..&v_inst..&v_hora..log

SELECT '&&v_host'
       || '_'
       || '&&v_dbname'
       || '_'
       || '&&v_hora' AS pkey,
       sname,
       pname,
       pval1,
       pval2
FROM   sys.aux_stats$; 

spool off

COLUMN action_time FORMAT A20
COLUMN action FORMAT A10
COLUMN status FORMAT A10
COLUMN description FORMAT A80
COLUMN version FORMAT A10
COLUMN bundle_series FORMAT A10

spool opdb__patchlevel__&v_host..&v_dbname..&v_inst..&v_hora..log

SELECT '&&v_host'
       || '_'
       || '&&v_dbname'
       || '_'
       || '&&v_hora'                            AS pkey,
       TO_CHAR(action_time, 'DD-MON-YYYY HH24:MI:SS') AS action_time,
       action,
       status,
       description,
       version,
       patch_id,
       bundle_series
FROM   sys.dba_registry_sqlpatch
ORDER by action_time;

spool off

column min_snapid new_value v_min_snapid noprint
column max_snapid new_value v_max_snapid noprint
column total_secs new_value v_total_secs noprint

SELECT MIN(snap_id)
       min_snapid,
       MAX(snap_id)
       max_snapid,
       ( TO_NUMBER(CAST(MAX(end_interval_time) AS DATE) - CAST(
                     MIN(begin_interval_time) AS DATE)) * 60 * 60 * 24 )
       total_secs
FROM   dba_hist_snapshot
WHERE  begin_interval_time > ( SYSDATE - 30 )
/ 


col MESSAGE_TIME for a25
col message_text for a200
col host_id for a50
col component_id for a15
col message_id for a30
col message_group for a35

spool opdb__alertlog__&v_host..&v_dbname..&v_inst..&v_hora..log

SELECT *
FROM   (SELECT TO_CHAR(A.originating_timestamp, 'dd/mm/yyyy hh24:mi:ss')               MESSAGE_TIME,
               REPLACE(REPLACE(SUBSTR(a.message_text, 0, 180), ',', ';'), '\n', '   ') message_text,
               SUBSTR(a.host_id, 0, 30)                                                host_id,
               a.con_id,
               SUBSTR(a.component_id, 0, 30)                                           component_id,
               a.message_type,
               a.message_level,
               SUBSTR(a.message_id, 0, 30)                                             message_id,
               a.message_group
        FROM   v$diag_alert_ext A
        ORDER  BY A.originating_timestamp DESC)
WHERE  ROWNUM < 5001;

spool off

set lines 560
col STAT_NAME for a64
col SUM_VALUE for 99999999999999999999
set pages 50000
col VALUE for 99999999999999999999
col PERC50 for 99999999999999999999
col PERC75 for 99999999999999999999
col PERC90 for 99999999999999999999
col PERC95 for 99999999999999999999
col PERC100 for 99999999999999999999
col hh24_total_secs for 99999999999999999999
col avg_value for 99999999999999999999
col mode_value for 99999999999999999999
col median_value for 99999999999999999999
col min_value for 99999999999999999999
col max_value for 99999999999999999999
col sum_value for 99999999999999999999
col count for 99999999999999999999
col coun for 99999999999999999999


spool opdb__awrhistsysmetrichist__&v_host..&v_dbname..&v_inst..&v_hora..log

SELECT '&&v_host'
       || '_'
       || '&&v_dbname'
       || '_'
       || '&&v_hora'                            AS pkey,
       hsm.con_id,
       hsm.dbid,
       hsm.instance_number,
       TO_CHAR(hsm.begin_time, 'hh24')          hour,
       hsm.metric_name,
       hsm.metric_unit,--dhsnap.STARTUP_TIME,
       AVG(hsm.value)                           avg_value,
       STATS_MODE(hsm.value)                    mode_value,
       MEDIAN(hsm.value)                        median_value,
       MIN(hsm.value)                           min_value,
       MAX(hsm.value)                           max_value,
       SUM(hsm.value)                           sum_value,
       PERCENTILE_CONT(0.5)
         within GROUP (ORDER BY hsm.value DESC) AS "PERC50",
       PERCENTILE_CONT(0.25)
         within GROUP (ORDER BY hsm.value DESC) AS "PERC75",
       PERCENTILE_CONT(0.10)
         within GROUP (ORDER BY hsm.value DESC) AS "PERC90",
       PERCENTILE_CONT(0.05)
         within GROUP (ORDER BY hsm.value DESC) AS "PERC95",
       PERCENTILE_CONT(0)
         within GROUP (ORDER BY hsm.value DESC) AS "PERC100"
FROM   dba_hist_sysmetric_history hsm
       inner join dba_hist_snapshot dhsnap
               ON hsm.snap_id = dhsnap.snap_id
                  AND hsm.instance_number = dhsnap.instance_number
                  AND hsm.dbid = dhsnap.dbid
WHERE  hsm.snap_id BETWEEN '&&v_min_snapid' AND '&&v_max_snapid'
GROUP  BY '&&v_host'
          || '_'
          || '&&v_dbname'
          || '_'
          || '&&v_hora',
          hsm.con_id,
          hsm.dbid,
          hsm.instance_number,
          TO_CHAR(hsm.begin_time, 'hh24'),
          hsm.metric_name,
          hsm.metric_unit--, dhsnap.STARTUP_TIME
ORDER  BY hsm.con_id,
          hsm.dbid,
          hsm.instance_number,
          hsm.metric_name,
          TO_CHAR(hsm.begin_time, 'hh24'); 

spool off


spool opdb__awrhistosstat__&v_host..&v_dbname..&v_inst..&v_hora..log

WITH v_osstat_all
     AS (SELECT os.con_id,
                os.dbid,
                os.instance_number,
                TO_CHAR(snap.begin_interval_time, 'hh24')
                   hh24,
                os.stat_name,
                value,
                ( TO_NUMBER(CAST(end_interval_time AS DATE) - CAST(begin_interval_time AS DATE)) * 60 * 60 * 24 )
                   snap_total_secs,
                PERCENTILE_CONT(0.5)
                  within GROUP (ORDER BY value DESC) over (
                    PARTITION BY os.con_id, os.dbid, os.instance_number,
                  TO_CHAR(snap.begin_interval_time, 'hh24'), os.stat_name) AS
                "PERC50",
                PERCENTILE_CONT(0.25)
                  within GROUP (ORDER BY value DESC) over (
                    PARTITION BY os.con_id, os.dbid, os.instance_number,
                  TO_CHAR(snap.begin_interval_time, 'hh24'), os.stat_name) AS
                "PERC75",
                PERCENTILE_CONT(0.1)
                  within GROUP (ORDER BY value DESC) over (
                    PARTITION BY os.con_id, os.dbid, os.instance_number,
                  TO_CHAR(snap.begin_interval_time, 'hh24'), os.stat_name) AS
                "PERC90",
                PERCENTILE_CONT(0.05)
                  within GROUP (ORDER BY value DESC) over (
                    PARTITION BY os.con_id, os.dbid, os.instance_number,
                  TO_CHAR(snap.begin_interval_time, 'hh24'), os.stat_name) AS
                "PERC95",
                PERCENTILE_CONT(0)
                  within GROUP (ORDER BY value DESC) over (
                    PARTITION BY os.con_id, os.dbid, os.instance_number,
                  TO_CHAR(snap.begin_interval_time, 'hh24'), os.stat_name) AS
                "PERC100"
         FROM   dba_hist_osstat os
                inner join dba_hist_snapshot snap
                        ON os.snap_id = snap.snap_id
         WHERE  os.snap_id BETWEEN '&&v_min_snapid' AND '&&v_max_snapid')
SELECT '&&v_host'
       || '_'
       || '&&v_dbname'
       || '_'
       || '&&v_hora'        AS pkey,
       '&&v_total_secs'     total_awr_secs,
       con_id,
       dbid,
       instance_number,
       hh24,
       stat_name,
       SUM(snap_total_secs) hh24_total_secs,
       AVG(value)           avg_value,
       STATS_MODE(value)    mode_value,
       MEDIAN(value)        median_value,
       AVG(perc50)          PERC50,
       AVG(perc75)          PERC75,
       AVG(perc90)          PERC90,
       AVG(perc95)          PERC95,
       AVG(perc100)         PERC100,
       MIN(value)           min_value,
       MAX(value)           max_value,
       SUM(value)           sum_value,
       COUNT(1)             count
FROM   v_osstat_all
GROUP  BY '&&v_host'
          || '_'
          || '&&v_dbname'
          || '_'
          || '&&v_hora',
          '&&v_total_secs',
          con_id,
          dbid,
          instance_number,
          hh24,
          stat_name; 

spool off

set pages 50000

spool opdb__awrhistcmdtypes__&v_host..&v_dbname..&v_inst..&v_hora..log

SELECT '&&v_host'
       || '_'
       || '&&v_dbname'
       || '_'
       || '&&v_hora'                          AS pkey,
       TO_CHAR(c.begin_interval_time, 'hh24') hh24,
       b.command_type,
       COUNT(1)                               coun,
       AVG(buffer_gets_delta)                 AVG_BUFFER_GETS,
       AVG(elapsed_time_delta)                AVG_ELASPED_TIME,
       AVG(rows_processed_delta)              AVG_ROWS_PROCESSED,
       AVG(executions_delta)                  AVG_EXECUTIONS,
       AVG(cpu_time_delta)                    AVG_CPU_TIME,
       AVG(iowait_delta)                      AVG_IOWAIT,
       AVG(clwait_delta)                      AVG_CLWAIT,
       AVG(apwait_delta)                      AVG_APWAIT,
       AVG(ccwait_delta)                      AVG_CCWAIT,
       AVG(plsexec_time_delta)                AVG_PLSEXEC_TIME
FROM   dba_hist_sqlstat a
       inner join dba_hist_sqltext b
               ON ( a.con_id = b.con_id
                    AND a.sql_id = b.sql_id )
       inner join dba_hist_snapshot c
               ON ( a.snap_id = c.snap_id )
WHERE  a.snap_id BETWEEN '&&v_min_snapid' AND '&&v_max_snapid'
GROUP  BY '&&v_host'
          || '_'
          || '&&v_dbname'
          || '_'
          || '&&v_hora',
          TO_CHAR(c.begin_interval_time, 'hh24'),
          b.command_type; 

spool off


<<<<<<< HEAD
--SQL WAIT EVENTS
spool opdb__ashsqlwaits__&v_host..&v_dbname..&v_inst..&v_hora..log

SELECT
    '&&v_host'
    || '_'
    || '&&v_dbname'
    || '_'
    || '&&v_hora'   AS pkey,
    sql_id,
    sql_opname,
    sql_plan_hash_value,
    event,
    COUNT(*)        total_waits
FROM
    dba_hist_active_sess_history
WHERE
        session_type != 'BACKGROUND'
    AND snap_id BETWEEN '&&v_min_snapid' AND '&&v_max_snapid'
GROUP BY
    '&&v_host'
    || '_'
    || '&&v_dbname'
    || '_'
    || '&&v_hora',
    sql_id,
    sql_opname,
    sql_plan_hash_value,
    event;

spool off

--DISTINCT PROGRAMS, MACHINES
spool opdb__ashprograms__&v_host..&v_dbname..&v_inst..&v_hora..log

select '&&v_host'
    || '_'
    || '&&v_dbname'
    || '_'
    || '&&v_hora'   AS pkey,PROGRAM, MODULE, MACHINE,COUNT(*) COUNTS from DBA_HIST_ACTIVE_SESS_HISTORY
where session_type!='BACKGROUND' AND snap_id BETWEEN '&&v_min_snapid' AND '&&v_max_snapid'
GROUP BY '&&v_host'
    || '_'
    || '&&v_dbname'
    || '_'
    || '&&v_hora', PROGRAM, MODULE, MACHINE;

spool off

--TOP 100 SEGMENTS
spool opdb__topsegments__&v_host..&v_dbname..&v_inst..&v_hora..log

SELECT
    '&&v_host'
    || '_'
    || '&&v_dbname'
    || '_'
    || '&&v_hora' AS pkey,
    object_id,
    owner,
    object_name,
    object_type,
    logical_reads_total,
    db_block_changes_total,
    buffer_busy_waits_total,
    physical_reads_total,
    physical_writes_total,
    row_lock_waits_total,
    table_scans_total
FROM
    (
        SELECT
            o.object_id,
            o.owner,
            o.object_name,
            o.object_type,
            MAX(logical_reads_total)         logical_reads_total,
            MAX(db_block_changes_total)      db_block_changes_total,
            MAX(buffer_busy_waits_total)     buffer_busy_waits_total,
            MAX(physical_reads_total)        physical_reads_total,
            MAX(physical_writes_total)       physical_writes_total,
            MAX(row_lock_waits_total)        row_lock_waits_total,
            MAX(table_scans_total)           table_scans_total
        FROM
            dba_hist_seg_stat
            LEFT JOIN dba_objects o ON obj# = object_id
        WHERE
            snap_id BETWEEN '&&v_min_snapid' AND '&&v_max_snapid'
        GROUP BY
            o.object_id,
            o.owner,
            o.object_name,
            o.object_type
        ORDER BY
            logical_reads_total + physical_writes_total DESC
    )
WHERE
    ROWNUM <= 100;
    
spool off

--TOP OBJECT ACCESS
spool opdb__topaccess__&v_host..&v_dbname..&v_inst..&v_hora..log

SELECT
    '&&v_host'
    || '_'
    || '&&v_dbname'
    || '_'
    || '&&v_hora' AS pkey,
    operation,
    options,
    object#,
    object_owner,
    object_name,
    object_type,
    count_access
FROM
    (
        SELECT
            operation,
            options,
            object#,
            object_owner,
            object_name,
            object_type,
            COUNT(*) count_access
        FROM
            dba_hist_sql_plan
        WHERE
            operation IN ( 'INDEX', 'TABLE ACCESS' )
        GROUP BY
            operation,
            options,
            object#,
            object_owner,
            object_name,
            object_type
        ORDER BY
            count_access DESC
    )
WHERE
    ROWNUM <= 100;
    
spool off

=======
set lines 2000 pages 9999
col SERVICE_ID format 999999999
col CON_ID format 999999999
col PDB format A30
col NAME format A30
col CREATION_DATE format A30
col NETWORK_NAME format A45
col FAILOVER_METHOD format A30
col FAILOVER_TYPE format A30

spool opdb__dbservicesinfo__&v_host..&v_dbname..&v_inst..&v_hora..log

SELECT con_id,
       pdb,
       service_id,
       name service_name,
       network_name,
       TO_CHAR(creation_date, 'dd/mm/yyyy hh24:mi:ss') creation_date,
       failover_method,
       failover_type,
       failover_retries,
       failover_delay,
       goal
FROM cdb_services 
ORDER BY NAME;

spool off

col owner format a40
col segment_name format a40
col segment_type format a20
col tablespace_name format a40

spool opdb__usrsegatt__&v_host..&v_dbname..&v_inst..&v_hora..log

 SELECT con_id,
        owner,
        segment_name,
        segment_type,
        tablespace_name
 FROM cdb_segments
 WHERE tablespace_name IN ('SYS', 'SYSTEM')
 AND owner NOT IN
 (SELECT name
  FROM system.logstdby$skip_support
  WHERE action=0);

spool off
>>>>>>> adcd1ca5
<|MERGE_RESOLUTION|>--- conflicted
+++ resolved
@@ -1279,7 +1279,6 @@
 spool off
 
 
-<<<<<<< HEAD
 --SQL WAIT EVENTS
 spool opdb__ashsqlwaits__&v_host..&v_dbname..&v_inst..&v_hora..log
 
@@ -1426,7 +1425,7 @@
     
 spool off
 
-=======
+
 set lines 2000 pages 9999
 col SERVICE_ID format 999999999
 col CON_ID format 999999999
@@ -1475,4 +1474,3 @@
   WHERE action=0);
 
 spool off
->>>>>>> adcd1ca5
