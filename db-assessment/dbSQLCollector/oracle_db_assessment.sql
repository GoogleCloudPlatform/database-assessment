/*
Copyright 2021 Google LLC

Licensed under the Apache License, Version 2.0 (the "License");
you may not use this file except in compliance with the License.
You may obtain a copy of the License at

    https://www.apache.org/licenses/LICENSE-2.0

Unless required by applicable law or agreed to in writing, software
distributed under the License is distributed on an "AS IS" BASIS,
WITHOUT WARRANTIES OR CONDITIONS OF ANY KIND, either express or implied.
See the License for the specific language governing permissions and
limitations under the License.

*/


/*

Version: 0.1.0
Date: 2021-06-25

*/

define version = '0.1.0'

set colsep ,
set headsep off
set trimspool on
set pagesize 50000
set feed off
set underline off

whenever sqlerror continue
whenever oserror continue
set echo off
set ver on feed on hea on scan on term on pause off wrap on doc on
ttitle off
btitle off
set termout off
set termout on
set appinfo 'OPTIMUS_PRIME'
clear col comp brea

column instnc new_value v_inst noprint
column hostnc new_value v_host noprint
column horanc new_value v_hora noprint
column dbname new_value v_dbname noprint
column dbversion new_value v_dbversion noprint


SELECT host_name     hostnc,
       instance_name instnc
FROM   v$instance
/

SELECT name dbname
FROM   v$database
/

SELECT TO_CHAR(SYSDATE, 'mmddrrhh24miss') horanc
FROM   dual
/ 

SELECT substr(replace(version,'.',''),0,3) dbversion
from v$instance
/

define v_tag = &v_dbversion._&version._&v_host..&v_dbname..&v_inst..&v_hora..log

set lines 600
set pages 200
set verify off
set feed off
column name format a100

col dbfullversion for a80
col dbversion for a10
col characterset for a30
col force_logging for a20

spool opdb__dbsummary__&v_tag

SELECT '&&v_host'
<<<<<<< HEAD
              || '_'
              || '&&v_dbname'
              || '_'
              || '&&v_hora' AS pkey,
       (
              SELECT dbid
              FROM   v$database) AS dbid,
       (
              SELECT name
              FROM   v$database) AS db_name,
       (
              SELECT cdb
              FROM   v$database) AS cdb,
       (
              SELECT version
              FROM   v$instance) AS dbversion,
       (
              SELECT banner
              FROM   v$version
              WHERE  ROWNUM < 2) AS dbfullversion,
       (
              SELECT log_mode
              FROM   v$database) AS log_mode,
       (
              SELECT force_logging
              FROM   v$database) AS force_logging,
       (
              SELECT ( TRUNC(AVG(conta) * AVG(bytes) / 1024 / 1024 / 1024) )
              FROM   (
                              SELECT   TRUNC(first_time) dia,
                                       COUNT(*)          conta
                              FROM     v$log_history
                              WHERE    first_time >= TRUNC(SYSDATE) - 7
                              AND      first_time < TRUNC(SYSDATE)
                              GROUP BY TRUNC(first_time)),
                     v$log) AS redo_gb_per_day,
       (
              SELECT COUNT(1)
              FROM   gv$instance) AS rac_dbinstaces,
       (
              SELECT value
              FROM   nls_database_parameters a
              WHERE  a.parameter = 'NLS_LANGUAGE')
              || '_'
              ||
       (
              SELECT value
              FROM   nls_database_parameters a
              WHERE  a.parameter = 'NLS_TERRITORY')
              || '.'
              ||
       (
              SELECT value
              FROM   nls_database_parameters a
              WHERE  a.parameter = 'NLS_CHARACTERSET') AS characterset,
       (
              SELECT platform_name
              FROM   v$database) AS platform_name,
       (
              SELECT TO_CHAR(startup_time, 'mm/dd/rr hh24:mi:ss')
              FROM   v$instance) AS startup_time,
       (
              SELECT COUNT(1)
              FROM   cdb_users
              WHERE  username NOT IN
                     (
                            SELECT name
                            FROM   SYSTEM.logstdby$skip_support
                            WHERE  action=0) as user_schemas,
                     (
                            SELECT trunc(SUM(bytes / 1024 / 1024))
                            FROM   v$sgastat
                            WHERE  name = 'buffer_cache') buffer_cache_mb,
                     (
                            SELECT trunc(SUM(bytes / 1024 / 1024))
                            FROM   v$sgastat
                            WHERE  pool = 'shared pool') shared_pool_mb,
                     (
                            SELECT round(value / 1024 / 1024, 0)
                            FROM   v$pgastat
                            WHERE  name = 'total PGA allocated') AS total_pga_allocated_mb,
                     (
                            SELECT ( trunc(SUM(bytes) / 1024 / 1024 / 1024) )
                            FROM   cdb_data_files) db_size_allocated_gb,
                     (
                            SELECT ( trunc(SUM(bytes) / 1024 / 1024 / 1024) )
                            FROM   cdb_segments
                            WHERE  owner NOT IN ( 'SYS',
                                                 'SYSTEM' )) AS db_size_in_use_gb,
                     (
                            SELECT ( trunc(SUM(bytes) / 1024 / 1024 / 1024) )
                            FROM   cdb_segments
                            WHERE  owner NOT IN ( 'SYS',
                                                 'SYSTEM' )
                            AND    (
                                          owner, segment_name ) IN
                                   (
                                          SELECT owner,
                                                 table_name
                                          FROM   cdb_tab_columns
                                          WHERE  data_type LIKE '%LONG%')) AS db_long_size_gb,
                     (
                            SELECT database_role
                            FROM   v$database) AS dg_database_role,
                     (
                            SELECT protection_mode
                            FROM   v$database) AS dg_protection_mode,
                     (
                            SELECT protection_level
                            FROM   v$database) AS dg_protection_level
              FROM   dual;
=======
       || '_'
       || '&&v_dbname'
       || '_'
       || '&&v_hora'                                                            AS pkey,
       (SELECT dbid
        FROM   v$database)                                                      AS dbid,
       (SELECT name
        FROM   v$database)                                                      AS db_name,
       (SELECT cdb
        FROM   v$database)                                                      AS cdb,
       (SELECT version
        FROM   v$instance)                                                      AS dbversion,
       (SELECT banner
        FROM   v$version
        WHERE  ROWNUM < 2)                                                      AS dbfullversion,
       (SELECT log_mode
        FROM   v$database)                                                      AS log_mode,
       (SELECT force_logging
        FROM   v$database)                                                      AS force_logging,
       (SELECT ( TRUNC(AVG(conta) * AVG(bytes) / 1024 / 1024 / 1024) )
        FROM   (SELECT TRUNC(first_time) dia,
                       COUNT(*)          conta
                FROM   v$log_history
                WHERE  first_time >= TRUNC(SYSDATE) - 7
                       AND first_time < TRUNC(SYSDATE)
                GROUP  BY TRUNC(first_time)),
               v$log)                                                           AS redo_gb_per_day,
       (SELECT COUNT(1)
        FROM   gv$instance)                                                     AS rac_dbinstaces,
       (SELECT value
        FROM   nls_database_parameters a
        WHERE  a.parameter = 'NLS_LANGUAGE')
       || '_'
       || (SELECT value
           FROM   nls_database_parameters a
           WHERE  a.parameter = 'NLS_TERRITORY')
       || '.'
       || (SELECT value
           FROM   nls_database_parameters a
           WHERE  a.parameter = 'NLS_CHARACTERSET')                             AS characterset,
       (SELECT platform_name
        FROM   v$database)                                                      AS platform_name,
       (SELECT TO_CHAR(startup_time, 'mm/dd/rr hh24:mi:ss')
        FROM   v$instance)                                                      AS startup_time,
       (SELECT COUNT(1)
        FROM   cdb_users
        WHERE  username NOT IN (SELECT name
                                FROM   SYSTEM.logstdby$skip_support
                                WHERE  action = 0))                             AS user_schemas,
       (SELECT TRUNC(SUM(bytes / 1024 / 1024))
        FROM   v$sgastat
        WHERE  name = 'buffer_cache')                                           buffer_cache_mb,
       (SELECT TRUNC(SUM(bytes / 1024 / 1024))
        FROM   v$sgastat
        WHERE  pool = 'shared pool')                                            shared_pool_mb,
       (SELECT ROUND(value / 1024 / 1024, 0)
        FROM   v$pgastat
        WHERE  name = 'total PGA allocated')                                    AS total_pga_allocated_mb,
       (SELECT ( TRUNC(SUM(bytes) / 1024 / 1024 / 1024) )
        FROM   cdb_data_files)                                                  db_size_allocated_gb,
       (SELECT ( TRUNC(SUM(bytes) / 1024 / 1024 / 1024) )
        FROM   cdb_segments
        WHERE  owner NOT IN ( 'SYS', 'SYSTEM' ))                                AS db_size_in_use_gb,
       (SELECT ( TRUNC(SUM(bytes) / 1024 / 1024 / 1024) )
        FROM   cdb_segments
        WHERE  owner NOT IN ( 'SYS', 'SYSTEM' )
               AND ( owner, segment_name ) IN (SELECT owner,
                                                      table_name
                                               FROM   cdb_tab_columns
                                               WHERE  data_type LIKE '%LONG%')) AS db_long_size_gb,
       (SELECT database_role
        FROM   v$database)                                                      AS dg_database_role,
       (SELECT protection_mode
        FROM   v$database)                                                      AS dg_protection_mode,
       (SELECT protection_level
        FROM   v$database)                                                      AS dg_protection_level
FROM   dual; 
>>>>>>> 51ab437c

spool off

set lines 300

spool opdb__pdbsinfo__&v_tag

col PDB_NAME for a30

SELECT '&&v_host'
       || '_'
       || '&&v_dbname'
       || '_'
       || '&&v_hora' AS pkey,
       dbid,
       pdb_id,
       pdb_name,
       status,
       logging
FROM   cdb_pdbs; 

spool off

spool opdb__pdbsopenmode__&v_tag

SELECT '&&v_host'
       || '_'
       || '&&v_dbname'
       || '_'
       || '&&v_hora'                   AS pkey,
       con_id,
       name,
       open_mode,
       total_size / 1024 / 1024 / 1024 TOTAL_GB
FROM   v$pdbs; 

spool off

spool opdb__dbinstances__&v_tag

SELECT '&&v_host'
       || '_'
       || '&&v_dbname'
       || '_'
       || '&&v_hora' AS pkey,
       inst_id,
       instance_name,
       host_name,
       version,
       status,
       database_status,
       instance_role
FROM   gv$instance; 

spool off

spool opdb__usedspacedetails__&v_tag

col OWNER for a30
col TABLESPACE_NAME for a80
set lines 340

SELECT '&&v_host'
       || '_'
       || '&&v_dbname'
       || '_'
       || '&&v_hora' AS pkey,
       a.*
FROM   (SELECT con_id,
               owner,
               segment_type,
               tablespace_name,
               flash_cache,
               inmemory,
               GROUPING(con_id)                          IN_CON_ID,
               GROUPING(owner)                           IN_OWNER,
               GROUPING(segment_type)                    IN_SEGMENT_TYPE,
               GROUPING(tablespace_name)                 IN_TABLESPACE_NAME,
               GROUPING(flash_cache)                     IN_FLASH_CACHE,
               GROUPING(inmemory)                        IN_INMEMORY,
               ROUND(SUM(bytes) / 1024 / 1024 / 1024, 0) GB
        FROM   cdb_segments
        WHERE  owner NOT IN 
                            (
                            SELECT name
                            FROM   SYSTEM.logstdby$skip_support
                            WHERE  action=0)
        GROUP  BY grouping sets( ( ), ( con_id ), ( owner ), ( segment_type ),
                    ( tablespace_name ), ( flash_cache ), ( inmemory ), ( con_id, owner ), ( con_id, owner, flash_cache, inmemory ) )) a; 


spool off


set underline off
spool opdb__compressbytable__&v_tag

SELECT '&&v_host'
       || '_'
       || '&&v_dbname'
       || '_'
       || '&&v_hora' AS pkey,
       a.*
FROM   (SELECT con_id,
               owner,
               SUM(table_count)                  tab,
               TRUNC(SUM(table_gbytes))          table_gb,
               SUM(partition_count)              part,
               TRUNC(SUM(partition_gbytes))      part_gb,
               SUM(subpartition_count)           subpart,
               TRUNC(SUM(subpartition_gbytes))   subpart_gb,
               TRUNC(SUM(table_gbytes) + SUM(partition_gbytes)
                     + SUM(subpartition_gbytes)) total_gbytes
        FROM   (SELECT t.con_id,
                       t.owner,
                       COUNT(*)                        table_count,
                       SUM(bytes / 1024 / 1024 / 1024) table_gbytes,
                       0                               partition_count,
                       0                               partition_gbytes,
                       0                               subpartition_count,
                       0                               subpartition_gbytes
                FROM   cdb_tables t,
                       cdb_segments s
                WHERE  t.con_id = s.con_id
                       AND t.owner = s.owner
                       AND t.table_name = s.segment_name
                       AND s.partition_name IS NULL
                       AND compression = 'ENABLED'
                       AND t.owner NOT IN 
                                          (
                                          SELECT name
                                          FROM   SYSTEM.logstdby$skip_support
                                          WHERE  action=0)
                GROUP  BY t.con_id,
                          t.owner
                UNION ALL
                SELECT t.con_id,
                       t.table_owner owner,
                       0,
                       0,
                       COUNT(*),
                       SUM(bytes / 1024 / 1024 / 1024),
                       0,
                       0
                FROM   cdb_tab_partitions t,
                       cdb_segments s
                WHERE  t.con_id = s.con_id
                       AND t.table_owner = s.owner
                       AND t.table_name = s.segment_name
                       AND t.partition_name = s.partition_name
                       AND compression = 'ENABLED'
                       AND t.table_owner NOT IN (
                                                 SELECT name
                                                 FROM   SYSTEM.logstdby$skip_support
                                                 WHERE  action=0)
                GROUP  BY t.con_id,
                          t.table_owner
                UNION ALL
                SELECT t.con_id,
                       t.table_owner owner,
                       0,
                       0,
                       0,
                       0,
                       COUNT(*),
                       SUM(bytes / 1024 / 1024 / 1024)
                FROM   cdb_tab_subpartitions t,
                       cdb_segments s
                WHERE  t.con_id = s.con_id
                       AND t.table_owner = s.owner
                       AND t.table_name = s.segment_name
                       AND t.subpartition_name = s.partition_name
                       AND compression = 'ENABLED'
                       AND t.table_owner NOT IN 
                                                 (
                                                 SELECT name
                                                 FROM   SYSTEM.logstdby$skip_support
                                                 WHERE  action=0)
                GROUP  BY t.con_id,
                          t.table_owner)
        GROUP  BY con_id,
                  owner
        HAVING TRUNC(SUM(table_gbytes) + SUM(partition_gbytes)
                     + SUM(subpartition_gbytes)) > 0) a
ORDER  BY 10 DESC; 

spool off

spool opdb__compressbytype__&v_tag

SELECT '&&v_host'
       || '_'
       || '&&v_dbname'
       || '_'
       || '&&v_hora' AS pkey,
       a.*
FROM   (SELECT con_id,
               owner,
               TRUNC(SUM(DECODE(compress_for, 'BASIC', gbytes,
                                              0))) basic,
               TRUNC(SUM(DECODE(compress_for, 'OLTP', gbytes,
                                              'ADVANCED', gbytes,
                                              0))) oltp,
               TRUNC(SUM(DECODE(compress_for, 'QUERY LOW', gbytes,
                                              0))) query_low,
               TRUNC(SUM(DECODE(compress_for, 'QUERY HIGH', gbytes,
                                              0))) query_high,
               TRUNC(SUM(DECODE(compress_for, 'ARCHIVE LOW', gbytes,
                                              0))) archive_low,
               TRUNC(SUM(DECODE(compress_for, 'ARCHIVE HIGH', gbytes,
                                              0))) archive_high,
               TRUNC(SUM(gbytes))                  total_gb
        FROM   (SELECT t.con_id,
                       t.owner,
                       t.compress_for,
                       SUM(bytes / 1024 / 1024 / 1024) gbytes
                FROM   cdb_tables t,
                       cdb_segments s
                WHERE  t.con_id = s.con_id
                       AND t.owner = s.owner
                       AND t.table_name = s.segment_name
                       AND s.partition_name IS NULL
                       AND compression = 'ENABLED'
                       AND t.owner NOT IN 
                                          (
                                          SELECT name
                                          FROM   SYSTEM.logstdby$skip_support
                                          WHERE  action=0)
                GROUP  BY t.con_id,
                          t.owner,
                          t.compress_for
                UNION ALL
                SELECT t.con_id,
                       t.table_owner,
                       t.compress_for,
                       SUM(bytes / 1024 / 1024 / 1024) gbytes
                FROM   cdb_tab_partitions t,
                       cdb_segments s
                WHERE  t.con_id = s.con_id
                       AND t.table_owner = s.owner
                       AND t.table_name = s.segment_name
                       AND t.partition_name = s.partition_name
                       AND compression = 'ENABLED'
                       AND t.table_owner NOT IN 
                                                 (
                                                 SELECT name
                                                 FROM   SYSTEM.logstdby$skip_support
                                                 WHERE  action=0)
                GROUP  BY t.con_id,
                          t.table_owner,
                          t.compress_for
                UNION ALL
                SELECT t.con_id,
                       t.table_owner,
                       t.compress_for,
                       SUM(bytes / 1024 / 1024 / 1024) gbytes
                FROM   cdb_tab_subpartitions t,
                       cdb_segments s
                WHERE  t.con_id = s.con_id
                       AND t.table_owner = s.owner
                       AND t.table_name = s.segment_name
                       AND t.subpartition_name = s.partition_name
                       AND compression = 'ENABLED'
                       AND t.table_owner NOT IN 
                                                 (
                                                 SELECT name
                                                 FROM   SYSTEM.logstdby$skip_support
                                                 WHERE  action=0)
                GROUP  BY t.con_id,
                          t.table_owner,
                          t.compress_for)
        GROUP  BY con_id,
                  owner
        HAVING TRUNC(SUM(gbytes)) > 0) a
ORDER  BY total_gb DESC; 

spool off
clear break
clear compute


spool opdb__spacebyownersegtype__&v_tag

column owner format a30
column segment_type format a30

SET pages 100
--break on report
--compute sum of total_gb on report

SELECT '&&v_host'
       || '_'
       || '&&v_dbname'
       || '_'
       || '&&v_hora' AS pkey,
       a.*
FROM   (SELECT a.con_id,
               a.owner,
               DECODE(a.segment_type, 'TABLE', 'TABLE',
                                      'TABLE PARTITION', 'TABLE',
                                      'TABLE SUBPARTITION', 'TABLE',
                                      'INDEX', 'INDEX',
                                      'INDEX PARTITION', 'INDEX',
                                      'INDEX SUBPARTITION', 'INDEX',
                                      'LOB', 'LOB',
                                      'LOB PARTITION', 'LOB',
                                      'LOBSEGMENT', 'LOB',
                                      'LOBINDEX', 'LOB',
                                      'OTHERS')         segment_type,
               TRUNC(SUM(a.bytes) / 1024 / 1024 / 1024) total_gb
        FROM   cdb_segments a
        WHERE  a.owner NOT IN 
                            (
                            SELECT name
                            FROM   SYSTEM.logstdby$skip_support
                            WHERE  action=0)
        GROUP  BY a.con_id,
                  a.owner,
                  DECODE(a.segment_type, 'TABLE', 'TABLE',
                                         'TABLE PARTITION', 'TABLE',
                                         'TABLE SUBPARTITION', 'TABLE',
                                         'INDEX', 'INDEX',
                                         'INDEX PARTITION', 'INDEX',
                                         'INDEX SUBPARTITION', 'INDEX',
                                         'LOB', 'LOB',
                                         'LOB PARTITION', 'LOB',
                                         'LOBSEGMENT', 'LOB',
                                         'LOBINDEX', 'LOB',
                                         'OTHERS')
        HAVING TRUNC(SUM(a.bytes) / 1024 / 1024 / 1024) >= 1) a
ORDER  BY total_gb DESC; 


spool off

col tablespace_name FOR a80
col extent_management FOR a20
col allocation_type FOR a10
col segment_space_management FOR a20
col status FOR a10

spool opdb__spacebytablespace__&v_tag

SELECT '&&v_host'
       || '_'
       || '&&v_dbname'
       || '_'
       || '&&v_hora' AS pkey,
       a.*
FROM   (SELECT b.tablespace_name,
               b.extent_management,
               b.allocation_type,
               b.segment_space_management,
               b.status,
               SUM(estd_ganho_mb) estd_ganho_mb
        FROM   (SELECT b.tablespace_name,
                       b.extent_management,
                       b.allocation_type,
                       b.segment_space_management,
                       b.status,
                       a.initial_extent / 1024                                                                                        inital_kb,
                       a.owner,
                       a.segment_name,
                       a.partition_name,
                       ( a.bytes ) / 1024                                                                                             segsize_kb,
                       TRUNC(( a.initial_extent / 1024 ) / ( ( a.bytes ) / 1024 ) * 100)                                              perc,
                       TRUNC(( ( a.bytes ) / 1024 / 100 ) * TRUNC(( a.initial_extent / 1024 ) / ( ( a.bytes ) / 1024 ) * 100) / 1024) estd_ganho_mb
                FROM   cdb_segments a
                       inner join cdb_tablespaces b
                               ON a.tablespace_name = b.tablespace_name
                WHERE  a.owner NOT IN 
                                   (
                                   SELECT name
                                   FROM   SYSTEM.logstdby$skip_support
                                   WHERE  action=0)
                       AND b.allocation_type = 'SYSTEM'
                       AND a.initial_extent = a.bytes) b
        GROUP  BY b.tablespace_name,
                  b.extent_management,
                  b.allocation_type,
                  b.segment_space_management,
                  b.status
        UNION ALL
        SELECT b.tablespace_name,
               b.extent_management,
               b.allocation_type,
               b.segment_space_management,
               b.status,
               SUM(estd_ganho_mb) estd_ganho_mb
        FROM   (SELECT b.tablespace_name,
                       b.extent_management,
                       b.allocation_type,
                       b.segment_space_management,
                       b.status,
                       a.initial_extent / 1024                                                                                        inital_kb,
                       a.owner,
                       a.segment_name,
                       a.partition_name,
                       ( a.bytes ) / 1024                                                                                             segsize_kb,
                       TRUNC(( a.initial_extent / 1024 ) / ( ( a.bytes ) / 1024 ) * 100)                                              perc,
                       TRUNC(( ( a.bytes ) / 1024 / 100 ) * TRUNC(( a.initial_extent / 1024 ) / ( ( a.bytes ) / 1024 ) * 100) / 1024) estd_ganho_mb
                FROM   cdb_segments a
                       inner join cdb_tablespaces b
                               ON a.tablespace_name = b.tablespace_name
                WHERE  a.owner NOT IN 
                                   (
                                   SELECT name
                                   FROM   SYSTEM.logstdby$skip_support
                                   WHERE  action=0)
                       AND b.allocation_type != 'SYSTEM') b
        GROUP  BY b.tablespace_name,
                  b.extent_management,
                  b.allocation_type,
                  b.segment_space_management,
                  b.status) a; 

spool off

clear break
clear compute


column owner format a30
column table_name format a30
column partition_name format a30
column mbytes format 999999999999999



column statistic_name format a30
column value format 999999999999999


SET pages 100 lines 390
col high_value FOR a10

spool opdb__freespaces__&v_tag

column tablespace format a30
column pct_used format 999.99
column graph format a25 heading "GRAPH (X=5%)"
column status format a10
set lines 300 pages 100

SELECT '&&v_host'
       || '_'
       || '&&v_dbname'
       || '_'
       || '&&v_hora' AS pkey,
       a.*
FROM   (SELECT total.con_id,
               total.ts                                                                          tablespace,
               DECODE(total.mb, NULL, 'OFFLINE',
                                dbat.status)                                                     status,
               TRUNC(total.mb / 1024)                                                            total_gb,
               TRUNC(NVL(total.mb - free.mb, total.mb) / 1024)                                   used_gb,
               TRUNC(NVL(free.mb, 0) / 1024)                                                     free_gb,
               DECODE(total.mb, NULL, 0,
                                NVL(ROUND(( total.mb - free.mb ) / ( total.mb ) * 100, 2), 100)) pct_used,
               CASE
                 WHEN ( total.mb IS NULL ) THEN '['
                                                || RPAD(LPAD('OFFLINE', 13, '-'), 20, '-')
                                                ||']'
                 ELSE '['
                      || DECODE(free.mb, NULL, 'XXXXXXXXXXXXXXXXXXXX',
                                         NVL(RPAD(LPAD('X', TRUNC(( 100 - ROUND(( free.mb ) / ( total.mb ) * 100, 2) ) / 5), 'X'), 20, '-'), '--------------------'))
                      ||']'
               END                                                                               AS GRAPH
        FROM   (SELECT con_id,
                       tablespace_name          ts,
                       SUM(bytes) / 1024 / 1024 mb
                FROM   cdb_data_files
                GROUP  BY con_id,
                          tablespace_name) total,
               (SELECT con_id,
                       tablespace_name          ts,
                       SUM(bytes) / 1024 / 1024 mb
                FROM   cdb_free_space
                GROUP  BY con_id,
                          tablespace_name) free,
               cdb_tablespaces dbat
        WHERE  total.ts = free.ts(+)
               AND total.ts = dbat.tablespace_name
               AND total.con_id = free.con_id
               AND total.con_id = dbat.con_id
        UNION ALL
        SELECT sh.con_id,
               sh.tablespace_name,
               'TEMP',
               SUM(sh.bytes_used + sh.bytes_free) / 1024 / 1024                        total_mb,
               SUM(sh.bytes_used) / 1024 / 1024                                        used_mb,
               SUM(sh.bytes_free) / 1024 / 1024                                        free_mb,
               ROUND(SUM(sh.bytes_used) / SUM(sh.bytes_used + sh.bytes_free) * 100, 2) pct_used,
               '['
               ||DECODE(SUM(sh.bytes_free), 0, 'XXXXXXXXXXXXXXXXXXXX',
                                            NVL(RPAD(LPAD('X', ( TRUNC(ROUND(( SUM(sh.bytes_used) / SUM(sh.bytes_used + sh.bytes_free) ) * 100, 2) / 5) ), 'X'), 20, '-'),
                                            '--------------------'))
               ||']'
        FROM   v$temp_space_header sh
        GROUP  BY con_id,
                  tablespace_name) a
ORDER  BY graph; 


spool off 



set pages 9000 

spool opdb__dblinks__&v_tag

col owner for a20
col DB_LINK for a50
col USERNAME for a20
col HOST for a300
set lines 340

SELECT '&&v_host'
       || '_'
       || '&&v_dbname'
       || '_'
       || '&&v_hora' AS pkey,
       con_id,
       owner,
       db_link,
       host,
       created
FROM   cdb_db_links
WHERE  owner NOT IN 
                     (
                     SELECT name
                     FROM   SYSTEM.logstdby$skip_support
                     WHERE  action=0);

spool off

col name for a80
col value for a60
col DEFAULT_VALUE for a30
col ISDEFAULT for a6
set lines 300

spool opdb__dbparameters__&v_tag

SELECT '&&v_host'
       || '_'
       || '&&v_dbname'
       || '_'
       || '&&v_hora'                                   AS pkey,
       inst_id,
       con_id,
       REPLACE(name, ',', '/')                         name,
       REPLACE(SUBSTR(value, 1, 60), ',', '/')         value,
       REPLACE(SUBSTR(default_value, 1, 30), ',', '/') DEFAULT_VALUE,
       isdefault
FROM   gv$parameter
ORDER  BY 2,
          3; 

spool off

spool opdb__dbfeatures__&v_tag

set lines 320 
col name for a70
col feature_info for a76

SELECT '&&v_host'
       || '_'
       || '&&v_dbname'
       || '_'
       || '&&v_hora'                                 AS pkey,
       con_id,
       REPLACE(name, ',', '/')                       name,
       currently_used,
       detected_usages,
       total_samples,
       TO_CHAR(first_usage_date, 'MM/DD/YY HH24:MI') first_usage,
       TO_CHAR(last_usage_date, 'MM/DD/YY HH24:MI')  last_usage,
       aux_count
FROM   cdb_feature_usage_statistics
ORDER  BY name; 

spool off

spool opdb__dbhwmarkstatistics__&v_tag

SELECT '&&v_host'
       || '_'
       || '&&v_dbname'
       || '_'
       || '&&v_hora' AS pkey,
       description,
       highwater,
       last_value
FROM   dba_high_water_mark_statistics
ORDER  BY description; 

spool off

spool opdb__cpucoresusage__&v_tag

SELECT '&&v_host'
       || '_'
       || '&&v_dbname'
       || '_'
       || '&&v_hora'                          AS pkey,
       TO_CHAR(timestamp, 'MM/DD/YY HH24:MI') dt,
       cpu_count,
       cpu_core_count,
       cpu_socket_count
FROM   dba_cpu_usage_statistics
ORDER  BY timestamp; 

spool off

col object_type for a20
col owner for a40

spool opdb__dbobjects__&v_tag

SELECT '&&v_host'
       || '_'
       || '&&v_dbname'
       || '_'
       || '&&v_hora' AS pkey,
       a.*
FROM   (SELECT con_id,
               owner,
               object_type,
               editionable,
               COUNT(1)              count,
               GROUPING(con_id)      in_con_id,
               GROUPING(owner)       in_owner,
               GROUPING(object_type) in_OBJECT_TYPE,
               GROUPING(editionable) in_EDITIONABLE
        FROM   cdb_objects
        WHERE  owner NOT IN 
                            (
                            SELECT name
                            FROM   SYSTEM.logstdby$skip_support
                            WHERE  action=0)
        GROUP  BY grouping sets ( ( con_id, object_type ), (
                                  con_id, owner, editionable,
                                             object_type ) )) a; 

spool off

col OWNER for a30
col NAME for a40
col TYPE for a40
set lines 400

spool opdb__sourcecode__&v_tag

SELECT pkey,
       con_id,
       owner,
       TYPE,
       SUM(nr_lines)       sum_nr_lines,
       COUNT(1)            qt_objs,
       SUM(count_utl)      sum_nr_lines_w_utl,
       SUM(count_dbms)     sum_nr_lines_w_dbms,
       SUM(count_exec_im)  count_exec_im,
       SUM(count_dbms_sql) count_dbms_sql,
       SUM(count_dbms_utl) sum_nr_lines_w_dbms_utl,
       SUM(count_total)    sum_count_total
FROM   (SELECT '&&v_host'
               || '_'
               || '&&v_dbname'
               || '_'
               || '&&v_hora' AS pkey,
               con_id,
               owner,
               name,
               TYPE,
               MAX(line)     NR_LINES,
               COUNT(CASE
                       WHEN LOWER(text) LIKE '%utl_%' THEN 1
                     END)    count_utl,
               COUNT(CASE
                       WHEN LOWER(text) LIKE '%dbms_%' THEN 1
                     END)    count_dbms,
               COUNT(CASE
                       WHEN LOWER(text) LIKE '%dbms_%'
                            AND LOWER(text) LIKE '%utl_%' THEN 1
                     END)    count_dbms_utl,
               COUNT(CASE
                       WHEN LOWER(text) LIKE '%execute%immediate%' THEN 1
                     END)    count_exec_im,
               COUNT(CASE
                       WHEN LOWER(text) LIKE '%dbms_sql%' THEN 1
                     END)    count_dbms_sql,
               COUNT(1)      count_total
        FROM   cdb_source
        WHERE  owner NOT IN 
                            (
                            SELECT name
                            FROM   SYSTEM.logstdby$skip_support
                            WHERE  action=0)
        GROUP  BY '&&v_host'
                  || '_'
                  || '&&v_dbname'
                  || '_'
                  || '&&v_hora',
                  con_id,
                  owner,
                  name,
                  TYPE)
GROUP  BY pkey,
          con_id,
          owner,
          TYPE; 

spool off



spool opdb__partsubparttypes__&v_tag

SELECT '&&v_host'
       || '_'
       || '&&v_dbname'
       || '_'
       || '&&v_hora' AS pkey,
       con_id,
       owner,
       partitioning_type,
       subpartitioning_type,
       COUNT(1)
FROM   cdb_part_tables
WHERE  owner NOT IN 
                     (
                     SELECT name
                     FROM   SYSTEM.logstdby$skip_support
                     WHERE  action=0)
GROUP  BY '&&v_host'
          || '_'
          || '&&v_dbname'
          || '_'
          || '&&v_hora',
          con_id,
          owner,
          partitioning_type,
          subpartitioning_type; 

spool off

spool opdb__indexestypes__&v_tag

SELECT '&&v_host'
       || '_'
       || '&&v_dbname'
       || '_'
       || '&&v_hora' AS pkey,
       con_id,
       owner,
       index_type,
       COUNT(1)
FROM   cdb_indexes
WHERE  owner NOT IN 
                     (
                     SELECT name
                     FROM   SYSTEM.logstdby$skip_support
                     WHERE  action=0)
GROUP  BY '&&v_host'
          || '_'
          || '&&v_dbname'
          || '_'
          || '&&v_hora',
          con_id,
          owner,
          index_type; 

spool off

col owner for a50
col data_type for a60

spool opdb__datatypes__&v_tag

SELECT '&&v_host'
       || '_'
       || '&&v_dbname'
       || '_'
       || '&&v_hora' AS pkey,
       con_id,
       owner,
       data_type,
       COUNT(1)
FROM   cdb_tab_columns
WHERE  owner NOT IN 
                     (
                     SELECT name
                     FROM   SYSTEM.logstdby$skip_support
                     WHERE  action=0)
GROUP  BY '&&v_host'
          || '_'
          || '&&v_dbname'
          || '_'
          || '&&v_hora',
          con_id,
          owner,
          data_type; 

spool off

spool opdb__tablesnopk__&v_tag

SELECT '&&v_host'
       || '_'
       || '&&v_dbname'
       || '_'
       || '&&v_hora'              AS pkey,
       con_id,
       owner,
       SUM(pk)                    pk,
       SUM(uk)                    uk,
       SUM(ck)                    ck,
       SUM(ri)                    ri,
       SUM(vwck)                  vwck,
       SUM(vwro)                  vwro,
       SUM(hashexpr)              hashexpr,
       SUM(suplog)                suplog,
       COUNT(DISTINCT table_name) num_tables,
       COUNT(1)                   total_cons
FROM   (SELECT a.con_id,
               a.owner,
               a.table_name,
               DECODE(b.constraint_type, 'P', 1,
                                         NULL) pk,
               DECODE(b.constraint_type, 'U', 1,
                                         NULL) uk,
               DECODE(b.constraint_type, 'C', 1,
                                         NULL) ck,
               DECODE(b.constraint_type, 'R', 1,
                                         NULL) ri,
               DECODE(b.constraint_type, 'V', 1,
                                         NULL) vwck,
               DECODE(b.constraint_type, 'O', 1,
                                         NULL) vwro,
               DECODE(b.constraint_type, 'H', 1,
                                         NULL) hashexpr,
               DECODE(b.constraint_type, 'F', 1,
                                         NULL) refcolcons,
               DECODE(b.constraint_type, 'S', 1,
                                         NULL) suplog
        FROM   cdb_tables a
               left outer join cdb_constraints b
                            ON a.con_id = b.con_id
                               AND a.owner = b.owner
                               AND a.table_name = b.table_name)
GROUP  BY '&&v_host'
          || '_'
          || '&&v_dbname'
          || '_'
          || '&&v_hora',
          con_id,
          owner; 

spool off

spool opdb__systemstats__&v_tag

SELECT '&&v_host'
       || '_'
       || '&&v_dbname'
       || '_'
       || '&&v_hora' AS pkey,
       sname,
       pname,
       pval1,
       pval2
FROM   sys.aux_stats$; 

spool off

COLUMN action_time FORMAT A20
COLUMN action FORMAT A10
COLUMN status FORMAT A10
COLUMN description FORMAT A80
COLUMN version FORMAT A10
COLUMN bundle_series FORMAT A10

spool opdb__patchlevel__&v_tag

SELECT '&&v_host'
       || '_'
       || '&&v_dbname'
       || '_'
       || '&&v_hora'                            AS pkey,
       TO_CHAR(action_time, 'DD-MON-YYYY HH24:MI:SS') AS action_time,
       action,
       status,
       description,
       patch_id
FROM   sys.dba_registry_sqlpatch
ORDER by action_time;

spool off

column min_snapid new_value v_min_snapid noprint
column max_snapid new_value v_max_snapid noprint
column total_secs new_value v_total_secs noprint

SELECT MIN(snap_id)
       min_snapid,
       MAX(snap_id)
       max_snapid,
       ( TO_NUMBER(CAST(MAX(end_interval_time) AS DATE) - CAST(
                     MIN(begin_interval_time) AS DATE)) * 60 * 60 * 24 )
       total_secs
FROM   dba_hist_snapshot
WHERE  begin_interval_time > ( SYSDATE - 30 )
/ 


col MESSAGE_TIME for a25
col message_text for a200
col host_id for a50
col component_id for a15
<<<<<<< HEAD
col message_type for a55
col message_level for a40
col message_id for a30
col message_group for a35
col container_name for a40
=======
col message_id for a30
col message_group for a35
>>>>>>> 51ab437c

spool opdb__alertlog__&v_tag

SELECT *
FROM   (SELECT TO_CHAR(A.originating_timestamp, 'dd/mm/yyyy hh24:mi:ss')               MESSAGE_TIME,
               REPLACE(REPLACE(SUBSTR(a.message_text, 0, 180), ',', ';'), '\n', '   ') message_text,
               SUBSTR(a.host_id, 0, 30)                                                host_id,
               a.con_id,
               SUBSTR(a.component_id, 0, 30)                                           component_id,
               a.message_type,
               a.message_level,
               SUBSTR(a.message_id, 0, 30)                                             message_id,
               a.message_group
        FROM   v$diag_alert_ext A
        ORDER  BY A.originating_timestamp DESC)
WHERE  ROWNUM < 5001;

spool off

set lines 560
col STAT_NAME for a64
col SUM_VALUE for 99999999999999999999
set pages 50000
col VALUE for 99999999999999999999
col PERC50 for 99999999999999999999
col PERC75 for 99999999999999999999
col PERC90 for 99999999999999999999
col PERC95 for 99999999999999999999
col PERC100 for 99999999999999999999
col hh24_total_secs for 99999999999999999999
col avg_value for 99999999999999999999
col mode_value for 99999999999999999999
col median_value for 99999999999999999999
col min_value for 99999999999999999999
col max_value for 99999999999999999999
col sum_value for 99999999999999999999
col count for 99999999999999999999
col coun for 99999999999999999999


spool opdb__awrhistsysmetrichist__&v_tag

SELECT '&&v_host'
       || '_'
       || '&&v_dbname'
       || '_'
       || '&&v_hora'                            AS pkey,
       hsm.con_id,
       hsm.dbid,
       hsm.instance_number,
       TO_CHAR(hsm.begin_time, 'hh24')          hour,
       hsm.metric_name,
       hsm.metric_unit,--dhsnap.STARTUP_TIME,
       AVG(hsm.value)                           avg_value,
       STATS_MODE(hsm.value)                    mode_value,
       MEDIAN(hsm.value)                        median_value,
       MIN(hsm.value)                           min_value,
       MAX(hsm.value)                           max_value,
       SUM(hsm.value)                           sum_value,
       PERCENTILE_CONT(0.5)
         within GROUP (ORDER BY hsm.value DESC) AS "PERC50",
       PERCENTILE_CONT(0.25)
         within GROUP (ORDER BY hsm.value DESC) AS "PERC75",
       PERCENTILE_CONT(0.10)
         within GROUP (ORDER BY hsm.value DESC) AS "PERC90",
       PERCENTILE_CONT(0.05)
         within GROUP (ORDER BY hsm.value DESC) AS "PERC95",
       PERCENTILE_CONT(0)
         within GROUP (ORDER BY hsm.value DESC) AS "PERC100"
FROM   dba_hist_sysmetric_history hsm
       inner join dba_hist_snapshot dhsnap
               ON hsm.snap_id = dhsnap.snap_id
                  AND hsm.instance_number = dhsnap.instance_number
                  AND hsm.dbid = dhsnap.dbid
WHERE  hsm.snap_id BETWEEN '&&v_min_snapid' AND '&&v_max_snapid'
GROUP  BY '&&v_host'
          || '_'
          || '&&v_dbname'
          || '_'
          || '&&v_hora',
          hsm.con_id,
          hsm.dbid,
          hsm.instance_number,
          TO_CHAR(hsm.begin_time, 'hh24'),
          hsm.metric_name,
          hsm.metric_unit--, dhsnap.STARTUP_TIME
ORDER  BY hsm.con_id,
          hsm.dbid,
          hsm.instance_number,
          hsm.metric_name,
          TO_CHAR(hsm.begin_time, 'hh24'); 

spool off


spool opdb__awrhistosstat__&v_tag

WITH v_osstat_all
     AS (SELECT os.con_id,
                os.dbid,
                os.instance_number,
                TO_CHAR(snap.begin_interval_time, 'hh24')
                   hh24,
                os.stat_name,
                value,
                ( TO_NUMBER(CAST(end_interval_time AS DATE) - CAST(begin_interval_time AS DATE)) * 60 * 60 * 24 )
                   snap_total_secs,
                PERCENTILE_CONT(0.5)
                  within GROUP (ORDER BY value DESC) over (
                    PARTITION BY os.con_id, os.dbid, os.instance_number,
                  TO_CHAR(snap.begin_interval_time, 'hh24'), os.stat_name) AS
                "PERC50",
                PERCENTILE_CONT(0.25)
                  within GROUP (ORDER BY value DESC) over (
                    PARTITION BY os.con_id, os.dbid, os.instance_number,
                  TO_CHAR(snap.begin_interval_time, 'hh24'), os.stat_name) AS
                "PERC75",
                PERCENTILE_CONT(0.1)
                  within GROUP (ORDER BY value DESC) over (
                    PARTITION BY os.con_id, os.dbid, os.instance_number,
                  TO_CHAR(snap.begin_interval_time, 'hh24'), os.stat_name) AS
                "PERC90",
                PERCENTILE_CONT(0.05)
                  within GROUP (ORDER BY value DESC) over (
                    PARTITION BY os.con_id, os.dbid, os.instance_number,
                  TO_CHAR(snap.begin_interval_time, 'hh24'), os.stat_name) AS
                "PERC95",
                PERCENTILE_CONT(0)
                  within GROUP (ORDER BY value DESC) over (
                    PARTITION BY os.con_id, os.dbid, os.instance_number,
                  TO_CHAR(snap.begin_interval_time, 'hh24'), os.stat_name) AS
                "PERC100"
         FROM   dba_hist_osstat os
                inner join dba_hist_snapshot snap
                        ON os.snap_id = snap.snap_id
         WHERE  os.snap_id BETWEEN '&&v_min_snapid' AND '&&v_max_snapid')
SELECT '&&v_host'
       || '_'
       || '&&v_dbname'
       || '_'
       || '&&v_hora'        AS pkey,
       '&&v_total_secs'     total_awr_secs,
       con_id,
       dbid,
       instance_number,
       hh24,
       stat_name,
       SUM(snap_total_secs) hh24_total_secs,
       AVG(value)           avg_value,
       STATS_MODE(value)    mode_value,
       MEDIAN(value)        median_value,
       AVG(perc50)          PERC50,
       AVG(perc75)          PERC75,
       AVG(perc90)          PERC90,
       AVG(perc95)          PERC95,
       AVG(perc100)         PERC100,
       MIN(value)           min_value,
       MAX(value)           max_value,
       SUM(value)           sum_value,
       COUNT(1)             count
FROM   v_osstat_all
GROUP  BY '&&v_host'
          || '_'
          || '&&v_dbname'
          || '_'
          || '&&v_hora',
          '&&v_total_secs',
          con_id,
          dbid,
          instance_number,
          hh24,
          stat_name; 

spool off

set pages 50000

spool opdb__awrhistcmdtypes__&v_tag

SELECT '&&v_host'
       || '_'
       || '&&v_dbname'
       || '_'
       || '&&v_hora'                          AS pkey,
       TO_CHAR(c.begin_interval_time, 'hh24') hh24,
       b.command_type,
       COUNT(1)                               coun,
       AVG(buffer_gets_delta)                 AVG_BUFFER_GETS,
       AVG(elapsed_time_delta)                AVG_ELASPED_TIME,
       AVG(rows_processed_delta)              AVG_ROWS_PROCESSED,
       AVG(executions_delta)                  AVG_EXECUTIONS,
       AVG(cpu_time_delta)                    AVG_CPU_TIME,
       AVG(iowait_delta)                      AVG_IOWAIT,
       AVG(clwait_delta)                      AVG_CLWAIT,
       AVG(apwait_delta)                      AVG_APWAIT,
       AVG(ccwait_delta)                      AVG_CCWAIT,
       AVG(plsexec_time_delta)                AVG_PLSEXEC_TIME
FROM   dba_hist_sqlstat a
       inner join dba_hist_sqltext b
               ON ( a.con_id = b.con_id
                    AND a.sql_id = b.sql_id )
       inner join dba_hist_snapshot c
               ON ( a.snap_id = c.snap_id )
WHERE  a.snap_id BETWEEN '&&v_min_snapid' AND '&&v_max_snapid'
GROUP  BY '&&v_host'
          || '_'
          || '&&v_dbname'
          || '_'
          || '&&v_hora',
          TO_CHAR(c.begin_interval_time, 'hh24'),
          b.command_type; 

spool off
<<<<<<< HEAD


=======


set lines 2000 pages 9999
col SERVICE_ID format 999999999
col CON_ID format 999999999
col PDB format A30
col NAME format A30
col CREATION_DATE format A30
col NETWORK_NAME format A45
col FAILOVER_METHOD format A30
col FAILOVER_TYPE format A30

spool opdb__dbservicesinfo__&v_tag

SELECT '&&v_host'	
       || '_'	
       || '&&v_dbname'	
       || '_'	
       || '&&v_hora'                          AS pkey,
       con_id,
       pdb,
       service_id,
       name service_name,
       network_name,
       TO_CHAR(creation_date, 'dd/mm/yyyy hh24:mi:ss') creation_date,
       failover_method,
       failover_type,
       failover_retries,
       failover_delay,
       goal
FROM cdb_services 
ORDER BY NAME;

spool off

col owner format a40
col segment_name format a40
col segment_type format a20
col tablespace_name format a40

spool opdb__usrsegatt__&v_tag

 SELECT '&&v_host'	
       || '_'	
       || '&&v_dbname'	
       || '_'	
       || '&&v_hora'                          AS pkey,
        con_id,
        owner,
        segment_name,
        segment_type,
        tablespace_name
 FROM cdb_segments
 WHERE tablespace_name IN ('SYS', 'SYSTEM')
 AND owner NOT IN
 (SELECT name
  FROM system.logstdby$skip_support
  WHERE action=0);

spool off
>>>>>>> 51ab437c
<|MERGE_RESOLUTION|>--- conflicted
+++ resolved
@@ -1,1486 +1,1359 @@
-/*
-Copyright 2021 Google LLC
-
-Licensed under the Apache License, Version 2.0 (the "License");
-you may not use this file except in compliance with the License.
-You may obtain a copy of the License at
-
-    https://www.apache.org/licenses/LICENSE-2.0
-
-Unless required by applicable law or agreed to in writing, software
-distributed under the License is distributed on an "AS IS" BASIS,
-WITHOUT WARRANTIES OR CONDITIONS OF ANY KIND, either express or implied.
-See the License for the specific language governing permissions and
-limitations under the License.
-
-*/
-
-
-/*
-
-Version: 0.1.0
-Date: 2021-06-25
-
-*/
-
-define version = '0.1.0'
-
-set colsep ,
-set headsep off
-set trimspool on
-set pagesize 50000
-set feed off
-set underline off
-
-whenever sqlerror continue
-whenever oserror continue
-set echo off
-set ver on feed on hea on scan on term on pause off wrap on doc on
-ttitle off
-btitle off
-set termout off
-set termout on
-set appinfo 'OPTIMUS_PRIME'
-clear col comp brea
-
-column instnc new_value v_inst noprint
-column hostnc new_value v_host noprint
-column horanc new_value v_hora noprint
-column dbname new_value v_dbname noprint
-column dbversion new_value v_dbversion noprint
-
-
-SELECT host_name     hostnc,
-       instance_name instnc
-FROM   v$instance
-/
-
-SELECT name dbname
-FROM   v$database
-/
-
-SELECT TO_CHAR(SYSDATE, 'mmddrrhh24miss') horanc
-FROM   dual
-/ 
-
-SELECT substr(replace(version,'.',''),0,3) dbversion
-from v$instance
-/
-
-define v_tag = &v_dbversion._&version._&v_host..&v_dbname..&v_inst..&v_hora..log
-
-set lines 600
-set pages 200
-set verify off
-set feed off
-column name format a100
-
-col dbfullversion for a80
-col dbversion for a10
-col characterset for a30
-col force_logging for a20
-
-spool opdb__dbsummary__&v_tag
-
-SELECT '&&v_host'
-<<<<<<< HEAD
-              || '_'
-              || '&&v_dbname'
-              || '_'
-              || '&&v_hora' AS pkey,
-       (
-              SELECT dbid
-              FROM   v$database) AS dbid,
-       (
-              SELECT name
-              FROM   v$database) AS db_name,
-       (
-              SELECT cdb
-              FROM   v$database) AS cdb,
-       (
-              SELECT version
-              FROM   v$instance) AS dbversion,
-       (
-              SELECT banner
-              FROM   v$version
-              WHERE  ROWNUM < 2) AS dbfullversion,
-       (
-              SELECT log_mode
-              FROM   v$database) AS log_mode,
-       (
-              SELECT force_logging
-              FROM   v$database) AS force_logging,
-       (
-              SELECT ( TRUNC(AVG(conta) * AVG(bytes) / 1024 / 1024 / 1024) )
-              FROM   (
-                              SELECT   TRUNC(first_time) dia,
-                                       COUNT(*)          conta
-                              FROM     v$log_history
-                              WHERE    first_time >= TRUNC(SYSDATE) - 7
-                              AND      first_time < TRUNC(SYSDATE)
-                              GROUP BY TRUNC(first_time)),
-                     v$log) AS redo_gb_per_day,
-       (
-              SELECT COUNT(1)
-              FROM   gv$instance) AS rac_dbinstaces,
-       (
-              SELECT value
-              FROM   nls_database_parameters a
-              WHERE  a.parameter = 'NLS_LANGUAGE')
-              || '_'
-              ||
-       (
-              SELECT value
-              FROM   nls_database_parameters a
-              WHERE  a.parameter = 'NLS_TERRITORY')
-              || '.'
-              ||
-       (
-              SELECT value
-              FROM   nls_database_parameters a
-              WHERE  a.parameter = 'NLS_CHARACTERSET') AS characterset,
-       (
-              SELECT platform_name
-              FROM   v$database) AS platform_name,
-       (
-              SELECT TO_CHAR(startup_time, 'mm/dd/rr hh24:mi:ss')
-              FROM   v$instance) AS startup_time,
-       (
-              SELECT COUNT(1)
-              FROM   cdb_users
-              WHERE  username NOT IN
-                     (
-                            SELECT name
-                            FROM   SYSTEM.logstdby$skip_support
-                            WHERE  action=0) as user_schemas,
-                     (
-                            SELECT trunc(SUM(bytes / 1024 / 1024))
-                            FROM   v$sgastat
-                            WHERE  name = 'buffer_cache') buffer_cache_mb,
-                     (
-                            SELECT trunc(SUM(bytes / 1024 / 1024))
-                            FROM   v$sgastat
-                            WHERE  pool = 'shared pool') shared_pool_mb,
-                     (
-                            SELECT round(value / 1024 / 1024, 0)
-                            FROM   v$pgastat
-                            WHERE  name = 'total PGA allocated') AS total_pga_allocated_mb,
-                     (
-                            SELECT ( trunc(SUM(bytes) / 1024 / 1024 / 1024) )
-                            FROM   cdb_data_files) db_size_allocated_gb,
-                     (
-                            SELECT ( trunc(SUM(bytes) / 1024 / 1024 / 1024) )
-                            FROM   cdb_segments
-                            WHERE  owner NOT IN ( 'SYS',
-                                                 'SYSTEM' )) AS db_size_in_use_gb,
-                     (
-                            SELECT ( trunc(SUM(bytes) / 1024 / 1024 / 1024) )
-                            FROM   cdb_segments
-                            WHERE  owner NOT IN ( 'SYS',
-                                                 'SYSTEM' )
-                            AND    (
-                                          owner, segment_name ) IN
-                                   (
-                                          SELECT owner,
-                                                 table_name
-                                          FROM   cdb_tab_columns
-                                          WHERE  data_type LIKE '%LONG%')) AS db_long_size_gb,
-                     (
-                            SELECT database_role
-                            FROM   v$database) AS dg_database_role,
-                     (
-                            SELECT protection_mode
-                            FROM   v$database) AS dg_protection_mode,
-                     (
-                            SELECT protection_level
-                            FROM   v$database) AS dg_protection_level
-              FROM   dual;
-=======
-       || '_'
-       || '&&v_dbname'
-       || '_'
-       || '&&v_hora'                                                            AS pkey,
-       (SELECT dbid
-        FROM   v$database)                                                      AS dbid,
-       (SELECT name
-        FROM   v$database)                                                      AS db_name,
-       (SELECT cdb
-        FROM   v$database)                                                      AS cdb,
-       (SELECT version
-        FROM   v$instance)                                                      AS dbversion,
-       (SELECT banner
-        FROM   v$version
-        WHERE  ROWNUM < 2)                                                      AS dbfullversion,
-       (SELECT log_mode
-        FROM   v$database)                                                      AS log_mode,
-       (SELECT force_logging
-        FROM   v$database)                                                      AS force_logging,
-       (SELECT ( TRUNC(AVG(conta) * AVG(bytes) / 1024 / 1024 / 1024) )
-        FROM   (SELECT TRUNC(first_time) dia,
-                       COUNT(*)          conta
-                FROM   v$log_history
-                WHERE  first_time >= TRUNC(SYSDATE) - 7
-                       AND first_time < TRUNC(SYSDATE)
-                GROUP  BY TRUNC(first_time)),
-               v$log)                                                           AS redo_gb_per_day,
-       (SELECT COUNT(1)
-        FROM   gv$instance)                                                     AS rac_dbinstaces,
-       (SELECT value
-        FROM   nls_database_parameters a
-        WHERE  a.parameter = 'NLS_LANGUAGE')
-       || '_'
-       || (SELECT value
-           FROM   nls_database_parameters a
-           WHERE  a.parameter = 'NLS_TERRITORY')
-       || '.'
-       || (SELECT value
-           FROM   nls_database_parameters a
-           WHERE  a.parameter = 'NLS_CHARACTERSET')                             AS characterset,
-       (SELECT platform_name
-        FROM   v$database)                                                      AS platform_name,
-       (SELECT TO_CHAR(startup_time, 'mm/dd/rr hh24:mi:ss')
-        FROM   v$instance)                                                      AS startup_time,
-       (SELECT COUNT(1)
-        FROM   cdb_users
-        WHERE  username NOT IN (SELECT name
-                                FROM   SYSTEM.logstdby$skip_support
-                                WHERE  action = 0))                             AS user_schemas,
-       (SELECT TRUNC(SUM(bytes / 1024 / 1024))
-        FROM   v$sgastat
-        WHERE  name = 'buffer_cache')                                           buffer_cache_mb,
-       (SELECT TRUNC(SUM(bytes / 1024 / 1024))
-        FROM   v$sgastat
-        WHERE  pool = 'shared pool')                                            shared_pool_mb,
-       (SELECT ROUND(value / 1024 / 1024, 0)
-        FROM   v$pgastat
-        WHERE  name = 'total PGA allocated')                                    AS total_pga_allocated_mb,
-       (SELECT ( TRUNC(SUM(bytes) / 1024 / 1024 / 1024) )
-        FROM   cdb_data_files)                                                  db_size_allocated_gb,
-       (SELECT ( TRUNC(SUM(bytes) / 1024 / 1024 / 1024) )
-        FROM   cdb_segments
-        WHERE  owner NOT IN ( 'SYS', 'SYSTEM' ))                                AS db_size_in_use_gb,
-       (SELECT ( TRUNC(SUM(bytes) / 1024 / 1024 / 1024) )
-        FROM   cdb_segments
-        WHERE  owner NOT IN ( 'SYS', 'SYSTEM' )
-               AND ( owner, segment_name ) IN (SELECT owner,
-                                                      table_name
-                                               FROM   cdb_tab_columns
-                                               WHERE  data_type LIKE '%LONG%')) AS db_long_size_gb,
-       (SELECT database_role
-        FROM   v$database)                                                      AS dg_database_role,
-       (SELECT protection_mode
-        FROM   v$database)                                                      AS dg_protection_mode,
-       (SELECT protection_level
-        FROM   v$database)                                                      AS dg_protection_level
-FROM   dual; 
->>>>>>> 51ab437c
-
-spool off
-
-set lines 300
-
-spool opdb__pdbsinfo__&v_tag
-
-col PDB_NAME for a30
-
-SELECT '&&v_host'
-       || '_'
-       || '&&v_dbname'
-       || '_'
-       || '&&v_hora' AS pkey,
-       dbid,
-       pdb_id,
-       pdb_name,
-       status,
-       logging
-FROM   cdb_pdbs; 
-
-spool off
-
-spool opdb__pdbsopenmode__&v_tag
-
-SELECT '&&v_host'
-       || '_'
-       || '&&v_dbname'
-       || '_'
-       || '&&v_hora'                   AS pkey,
-       con_id,
-       name,
-       open_mode,
-       total_size / 1024 / 1024 / 1024 TOTAL_GB
-FROM   v$pdbs; 
-
-spool off
-
-spool opdb__dbinstances__&v_tag
-
-SELECT '&&v_host'
-       || '_'
-       || '&&v_dbname'
-       || '_'
-       || '&&v_hora' AS pkey,
-       inst_id,
-       instance_name,
-       host_name,
-       version,
-       status,
-       database_status,
-       instance_role
-FROM   gv$instance; 
-
-spool off
-
-spool opdb__usedspacedetails__&v_tag
-
-col OWNER for a30
-col TABLESPACE_NAME for a80
-set lines 340
-
-SELECT '&&v_host'
-       || '_'
-       || '&&v_dbname'
-       || '_'
-       || '&&v_hora' AS pkey,
-       a.*
-FROM   (SELECT con_id,
-               owner,
-               segment_type,
-               tablespace_name,
-               flash_cache,
-               inmemory,
-               GROUPING(con_id)                          IN_CON_ID,
-               GROUPING(owner)                           IN_OWNER,
-               GROUPING(segment_type)                    IN_SEGMENT_TYPE,
-               GROUPING(tablespace_name)                 IN_TABLESPACE_NAME,
-               GROUPING(flash_cache)                     IN_FLASH_CACHE,
-               GROUPING(inmemory)                        IN_INMEMORY,
-               ROUND(SUM(bytes) / 1024 / 1024 / 1024, 0) GB
-        FROM   cdb_segments
-        WHERE  owner NOT IN 
-                            (
-                            SELECT name
-                            FROM   SYSTEM.logstdby$skip_support
-                            WHERE  action=0)
-        GROUP  BY grouping sets( ( ), ( con_id ), ( owner ), ( segment_type ),
-                    ( tablespace_name ), ( flash_cache ), ( inmemory ), ( con_id, owner ), ( con_id, owner, flash_cache, inmemory ) )) a; 
-
-
-spool off
-
-
-set underline off
-spool opdb__compressbytable__&v_tag
-
-SELECT '&&v_host'
-       || '_'
-       || '&&v_dbname'
-       || '_'
-       || '&&v_hora' AS pkey,
-       a.*
-FROM   (SELECT con_id,
-               owner,
-               SUM(table_count)                  tab,
-               TRUNC(SUM(table_gbytes))          table_gb,
-               SUM(partition_count)              part,
-               TRUNC(SUM(partition_gbytes))      part_gb,
-               SUM(subpartition_count)           subpart,
-               TRUNC(SUM(subpartition_gbytes))   subpart_gb,
-               TRUNC(SUM(table_gbytes) + SUM(partition_gbytes)
-                     + SUM(subpartition_gbytes)) total_gbytes
-        FROM   (SELECT t.con_id,
-                       t.owner,
-                       COUNT(*)                        table_count,
-                       SUM(bytes / 1024 / 1024 / 1024) table_gbytes,
-                       0                               partition_count,
-                       0                               partition_gbytes,
-                       0                               subpartition_count,
-                       0                               subpartition_gbytes
-                FROM   cdb_tables t,
-                       cdb_segments s
-                WHERE  t.con_id = s.con_id
-                       AND t.owner = s.owner
-                       AND t.table_name = s.segment_name
-                       AND s.partition_name IS NULL
-                       AND compression = 'ENABLED'
-                       AND t.owner NOT IN 
-                                          (
-                                          SELECT name
-                                          FROM   SYSTEM.logstdby$skip_support
-                                          WHERE  action=0)
-                GROUP  BY t.con_id,
-                          t.owner
-                UNION ALL
-                SELECT t.con_id,
-                       t.table_owner owner,
-                       0,
-                       0,
-                       COUNT(*),
-                       SUM(bytes / 1024 / 1024 / 1024),
-                       0,
-                       0
-                FROM   cdb_tab_partitions t,
-                       cdb_segments s
-                WHERE  t.con_id = s.con_id
-                       AND t.table_owner = s.owner
-                       AND t.table_name = s.segment_name
-                       AND t.partition_name = s.partition_name
-                       AND compression = 'ENABLED'
-                       AND t.table_owner NOT IN (
-                                                 SELECT name
-                                                 FROM   SYSTEM.logstdby$skip_support
-                                                 WHERE  action=0)
-                GROUP  BY t.con_id,
-                          t.table_owner
-                UNION ALL
-                SELECT t.con_id,
-                       t.table_owner owner,
-                       0,
-                       0,
-                       0,
-                       0,
-                       COUNT(*),
-                       SUM(bytes / 1024 / 1024 / 1024)
-                FROM   cdb_tab_subpartitions t,
-                       cdb_segments s
-                WHERE  t.con_id = s.con_id
-                       AND t.table_owner = s.owner
-                       AND t.table_name = s.segment_name
-                       AND t.subpartition_name = s.partition_name
-                       AND compression = 'ENABLED'
-                       AND t.table_owner NOT IN 
-                                                 (
-                                                 SELECT name
-                                                 FROM   SYSTEM.logstdby$skip_support
-                                                 WHERE  action=0)
-                GROUP  BY t.con_id,
-                          t.table_owner)
-        GROUP  BY con_id,
-                  owner
-        HAVING TRUNC(SUM(table_gbytes) + SUM(partition_gbytes)
-                     + SUM(subpartition_gbytes)) > 0) a
-ORDER  BY 10 DESC; 
-
-spool off
-
-spool opdb__compressbytype__&v_tag
-
-SELECT '&&v_host'
-       || '_'
-       || '&&v_dbname'
-       || '_'
-       || '&&v_hora' AS pkey,
-       a.*
-FROM   (SELECT con_id,
-               owner,
-               TRUNC(SUM(DECODE(compress_for, 'BASIC', gbytes,
-                                              0))) basic,
-               TRUNC(SUM(DECODE(compress_for, 'OLTP', gbytes,
-                                              'ADVANCED', gbytes,
-                                              0))) oltp,
-               TRUNC(SUM(DECODE(compress_for, 'QUERY LOW', gbytes,
-                                              0))) query_low,
-               TRUNC(SUM(DECODE(compress_for, 'QUERY HIGH', gbytes,
-                                              0))) query_high,
-               TRUNC(SUM(DECODE(compress_for, 'ARCHIVE LOW', gbytes,
-                                              0))) archive_low,
-               TRUNC(SUM(DECODE(compress_for, 'ARCHIVE HIGH', gbytes,
-                                              0))) archive_high,
-               TRUNC(SUM(gbytes))                  total_gb
-        FROM   (SELECT t.con_id,
-                       t.owner,
-                       t.compress_for,
-                       SUM(bytes / 1024 / 1024 / 1024) gbytes
-                FROM   cdb_tables t,
-                       cdb_segments s
-                WHERE  t.con_id = s.con_id
-                       AND t.owner = s.owner
-                       AND t.table_name = s.segment_name
-                       AND s.partition_name IS NULL
-                       AND compression = 'ENABLED'
-                       AND t.owner NOT IN 
-                                          (
-                                          SELECT name
-                                          FROM   SYSTEM.logstdby$skip_support
-                                          WHERE  action=0)
-                GROUP  BY t.con_id,
-                          t.owner,
-                          t.compress_for
-                UNION ALL
-                SELECT t.con_id,
-                       t.table_owner,
-                       t.compress_for,
-                       SUM(bytes / 1024 / 1024 / 1024) gbytes
-                FROM   cdb_tab_partitions t,
-                       cdb_segments s
-                WHERE  t.con_id = s.con_id
-                       AND t.table_owner = s.owner
-                       AND t.table_name = s.segment_name
-                       AND t.partition_name = s.partition_name
-                       AND compression = 'ENABLED'
-                       AND t.table_owner NOT IN 
-                                                 (
-                                                 SELECT name
-                                                 FROM   SYSTEM.logstdby$skip_support
-                                                 WHERE  action=0)
-                GROUP  BY t.con_id,
-                          t.table_owner,
-                          t.compress_for
-                UNION ALL
-                SELECT t.con_id,
-                       t.table_owner,
-                       t.compress_for,
-                       SUM(bytes / 1024 / 1024 / 1024) gbytes
-                FROM   cdb_tab_subpartitions t,
-                       cdb_segments s
-                WHERE  t.con_id = s.con_id
-                       AND t.table_owner = s.owner
-                       AND t.table_name = s.segment_name
-                       AND t.subpartition_name = s.partition_name
-                       AND compression = 'ENABLED'
-                       AND t.table_owner NOT IN 
-                                                 (
-                                                 SELECT name
-                                                 FROM   SYSTEM.logstdby$skip_support
-                                                 WHERE  action=0)
-                GROUP  BY t.con_id,
-                          t.table_owner,
-                          t.compress_for)
-        GROUP  BY con_id,
-                  owner
-        HAVING TRUNC(SUM(gbytes)) > 0) a
-ORDER  BY total_gb DESC; 
-
-spool off
-clear break
-clear compute
-
-
-spool opdb__spacebyownersegtype__&v_tag
-
-column owner format a30
-column segment_type format a30
-
-SET pages 100
---break on report
---compute sum of total_gb on report
-
-SELECT '&&v_host'
-       || '_'
-       || '&&v_dbname'
-       || '_'
-       || '&&v_hora' AS pkey,
-       a.*
-FROM   (SELECT a.con_id,
-               a.owner,
-               DECODE(a.segment_type, 'TABLE', 'TABLE',
-                                      'TABLE PARTITION', 'TABLE',
-                                      'TABLE SUBPARTITION', 'TABLE',
-                                      'INDEX', 'INDEX',
-                                      'INDEX PARTITION', 'INDEX',
-                                      'INDEX SUBPARTITION', 'INDEX',
-                                      'LOB', 'LOB',
-                                      'LOB PARTITION', 'LOB',
-                                      'LOBSEGMENT', 'LOB',
-                                      'LOBINDEX', 'LOB',
-                                      'OTHERS')         segment_type,
-               TRUNC(SUM(a.bytes) / 1024 / 1024 / 1024) total_gb
-        FROM   cdb_segments a
-        WHERE  a.owner NOT IN 
-                            (
-                            SELECT name
-                            FROM   SYSTEM.logstdby$skip_support
-                            WHERE  action=0)
-        GROUP  BY a.con_id,
-                  a.owner,
-                  DECODE(a.segment_type, 'TABLE', 'TABLE',
-                                         'TABLE PARTITION', 'TABLE',
-                                         'TABLE SUBPARTITION', 'TABLE',
-                                         'INDEX', 'INDEX',
-                                         'INDEX PARTITION', 'INDEX',
-                                         'INDEX SUBPARTITION', 'INDEX',
-                                         'LOB', 'LOB',
-                                         'LOB PARTITION', 'LOB',
-                                         'LOBSEGMENT', 'LOB',
-                                         'LOBINDEX', 'LOB',
-                                         'OTHERS')
-        HAVING TRUNC(SUM(a.bytes) / 1024 / 1024 / 1024) >= 1) a
-ORDER  BY total_gb DESC; 
-
-
-spool off
-
-col tablespace_name FOR a80
-col extent_management FOR a20
-col allocation_type FOR a10
-col segment_space_management FOR a20
-col status FOR a10
-
-spool opdb__spacebytablespace__&v_tag
-
-SELECT '&&v_host'
-       || '_'
-       || '&&v_dbname'
-       || '_'
-       || '&&v_hora' AS pkey,
-       a.*
-FROM   (SELECT b.tablespace_name,
-               b.extent_management,
-               b.allocation_type,
-               b.segment_space_management,
-               b.status,
-               SUM(estd_ganho_mb) estd_ganho_mb
-        FROM   (SELECT b.tablespace_name,
-                       b.extent_management,
-                       b.allocation_type,
-                       b.segment_space_management,
-                       b.status,
-                       a.initial_extent / 1024                                                                                        inital_kb,
-                       a.owner,
-                       a.segment_name,
-                       a.partition_name,
-                       ( a.bytes ) / 1024                                                                                             segsize_kb,
-                       TRUNC(( a.initial_extent / 1024 ) / ( ( a.bytes ) / 1024 ) * 100)                                              perc,
-                       TRUNC(( ( a.bytes ) / 1024 / 100 ) * TRUNC(( a.initial_extent / 1024 ) / ( ( a.bytes ) / 1024 ) * 100) / 1024) estd_ganho_mb
-                FROM   cdb_segments a
-                       inner join cdb_tablespaces b
-                               ON a.tablespace_name = b.tablespace_name
-                WHERE  a.owner NOT IN 
-                                   (
-                                   SELECT name
-                                   FROM   SYSTEM.logstdby$skip_support
-                                   WHERE  action=0)
-                       AND b.allocation_type = 'SYSTEM'
-                       AND a.initial_extent = a.bytes) b
-        GROUP  BY b.tablespace_name,
-                  b.extent_management,
-                  b.allocation_type,
-                  b.segment_space_management,
-                  b.status
-        UNION ALL
-        SELECT b.tablespace_name,
-               b.extent_management,
-               b.allocation_type,
-               b.segment_space_management,
-               b.status,
-               SUM(estd_ganho_mb) estd_ganho_mb
-        FROM   (SELECT b.tablespace_name,
-                       b.extent_management,
-                       b.allocation_type,
-                       b.segment_space_management,
-                       b.status,
-                       a.initial_extent / 1024                                                                                        inital_kb,
-                       a.owner,
-                       a.segment_name,
-                       a.partition_name,
-                       ( a.bytes ) / 1024                                                                                             segsize_kb,
-                       TRUNC(( a.initial_extent / 1024 ) / ( ( a.bytes ) / 1024 ) * 100)                                              perc,
-                       TRUNC(( ( a.bytes ) / 1024 / 100 ) * TRUNC(( a.initial_extent / 1024 ) / ( ( a.bytes ) / 1024 ) * 100) / 1024) estd_ganho_mb
-                FROM   cdb_segments a
-                       inner join cdb_tablespaces b
-                               ON a.tablespace_name = b.tablespace_name
-                WHERE  a.owner NOT IN 
-                                   (
-                                   SELECT name
-                                   FROM   SYSTEM.logstdby$skip_support
-                                   WHERE  action=0)
-                       AND b.allocation_type != 'SYSTEM') b
-        GROUP  BY b.tablespace_name,
-                  b.extent_management,
-                  b.allocation_type,
-                  b.segment_space_management,
-                  b.status) a; 
-
-spool off
-
-clear break
-clear compute
-
-
-column owner format a30
-column table_name format a30
-column partition_name format a30
-column mbytes format 999999999999999
-
-
-
-column statistic_name format a30
-column value format 999999999999999
-
-
-SET pages 100 lines 390
-col high_value FOR a10
-
-spool opdb__freespaces__&v_tag
-
-column tablespace format a30
-column pct_used format 999.99
-column graph format a25 heading "GRAPH (X=5%)"
-column status format a10
-set lines 300 pages 100
-
-SELECT '&&v_host'
-       || '_'
-       || '&&v_dbname'
-       || '_'
-       || '&&v_hora' AS pkey,
-       a.*
-FROM   (SELECT total.con_id,
-               total.ts                                                                          tablespace,
-               DECODE(total.mb, NULL, 'OFFLINE',
-                                dbat.status)                                                     status,
-               TRUNC(total.mb / 1024)                                                            total_gb,
-               TRUNC(NVL(total.mb - free.mb, total.mb) / 1024)                                   used_gb,
-               TRUNC(NVL(free.mb, 0) / 1024)                                                     free_gb,
-               DECODE(total.mb, NULL, 0,
-                                NVL(ROUND(( total.mb - free.mb ) / ( total.mb ) * 100, 2), 100)) pct_used,
-               CASE
-                 WHEN ( total.mb IS NULL ) THEN '['
-                                                || RPAD(LPAD('OFFLINE', 13, '-'), 20, '-')
-                                                ||']'
-                 ELSE '['
-                      || DECODE(free.mb, NULL, 'XXXXXXXXXXXXXXXXXXXX',
-                                         NVL(RPAD(LPAD('X', TRUNC(( 100 - ROUND(( free.mb ) / ( total.mb ) * 100, 2) ) / 5), 'X'), 20, '-'), '--------------------'))
-                      ||']'
-               END                                                                               AS GRAPH
-        FROM   (SELECT con_id,
-                       tablespace_name          ts,
-                       SUM(bytes) / 1024 / 1024 mb
-                FROM   cdb_data_files
-                GROUP  BY con_id,
-                          tablespace_name) total,
-               (SELECT con_id,
-                       tablespace_name          ts,
-                       SUM(bytes) / 1024 / 1024 mb
-                FROM   cdb_free_space
-                GROUP  BY con_id,
-                          tablespace_name) free,
-               cdb_tablespaces dbat
-        WHERE  total.ts = free.ts(+)
-               AND total.ts = dbat.tablespace_name
-               AND total.con_id = free.con_id
-               AND total.con_id = dbat.con_id
-        UNION ALL
-        SELECT sh.con_id,
-               sh.tablespace_name,
-               'TEMP',
-               SUM(sh.bytes_used + sh.bytes_free) / 1024 / 1024                        total_mb,
-               SUM(sh.bytes_used) / 1024 / 1024                                        used_mb,
-               SUM(sh.bytes_free) / 1024 / 1024                                        free_mb,
-               ROUND(SUM(sh.bytes_used) / SUM(sh.bytes_used + sh.bytes_free) * 100, 2) pct_used,
-               '['
-               ||DECODE(SUM(sh.bytes_free), 0, 'XXXXXXXXXXXXXXXXXXXX',
-                                            NVL(RPAD(LPAD('X', ( TRUNC(ROUND(( SUM(sh.bytes_used) / SUM(sh.bytes_used + sh.bytes_free) ) * 100, 2) / 5) ), 'X'), 20, '-'),
-                                            '--------------------'))
-               ||']'
-        FROM   v$temp_space_header sh
-        GROUP  BY con_id,
-                  tablespace_name) a
-ORDER  BY graph; 
-
-
-spool off 
-
-
-
-set pages 9000 
-
-spool opdb__dblinks__&v_tag
-
-col owner for a20
-col DB_LINK for a50
-col USERNAME for a20
-col HOST for a300
-set lines 340
-
-SELECT '&&v_host'
-       || '_'
-       || '&&v_dbname'
-       || '_'
-       || '&&v_hora' AS pkey,
-       con_id,
-       owner,
-       db_link,
-       host,
-       created
-FROM   cdb_db_links
-WHERE  owner NOT IN 
-                     (
-                     SELECT name
-                     FROM   SYSTEM.logstdby$skip_support
-                     WHERE  action=0);
-
-spool off
-
-col name for a80
-col value for a60
-col DEFAULT_VALUE for a30
-col ISDEFAULT for a6
-set lines 300
-
-spool opdb__dbparameters__&v_tag
-
-SELECT '&&v_host'
-       || '_'
-       || '&&v_dbname'
-       || '_'
-       || '&&v_hora'                                   AS pkey,
-       inst_id,
-       con_id,
-       REPLACE(name, ',', '/')                         name,
-       REPLACE(SUBSTR(value, 1, 60), ',', '/')         value,
-       REPLACE(SUBSTR(default_value, 1, 30), ',', '/') DEFAULT_VALUE,
-       isdefault
-FROM   gv$parameter
-ORDER  BY 2,
-          3; 
-
-spool off
-
-spool opdb__dbfeatures__&v_tag
-
-set lines 320 
-col name for a70
-col feature_info for a76
-
-SELECT '&&v_host'
-       || '_'
-       || '&&v_dbname'
-       || '_'
-       || '&&v_hora'                                 AS pkey,
-       con_id,
-       REPLACE(name, ',', '/')                       name,
-       currently_used,
-       detected_usages,
-       total_samples,
-       TO_CHAR(first_usage_date, 'MM/DD/YY HH24:MI') first_usage,
-       TO_CHAR(last_usage_date, 'MM/DD/YY HH24:MI')  last_usage,
-       aux_count
-FROM   cdb_feature_usage_statistics
-ORDER  BY name; 
-
-spool off
-
-spool opdb__dbhwmarkstatistics__&v_tag
-
-SELECT '&&v_host'
-       || '_'
-       || '&&v_dbname'
-       || '_'
-       || '&&v_hora' AS pkey,
-       description,
-       highwater,
-       last_value
-FROM   dba_high_water_mark_statistics
-ORDER  BY description; 
-
-spool off
-
-spool opdb__cpucoresusage__&v_tag
-
-SELECT '&&v_host'
-       || '_'
-       || '&&v_dbname'
-       || '_'
-       || '&&v_hora'                          AS pkey,
-       TO_CHAR(timestamp, 'MM/DD/YY HH24:MI') dt,
-       cpu_count,
-       cpu_core_count,
-       cpu_socket_count
-FROM   dba_cpu_usage_statistics
-ORDER  BY timestamp; 
-
-spool off
-
-col object_type for a20
-col owner for a40
-
-spool opdb__dbobjects__&v_tag
-
-SELECT '&&v_host'
-       || '_'
-       || '&&v_dbname'
-       || '_'
-       || '&&v_hora' AS pkey,
-       a.*
-FROM   (SELECT con_id,
-               owner,
-               object_type,
-               editionable,
-               COUNT(1)              count,
-               GROUPING(con_id)      in_con_id,
-               GROUPING(owner)       in_owner,
-               GROUPING(object_type) in_OBJECT_TYPE,
-               GROUPING(editionable) in_EDITIONABLE
-        FROM   cdb_objects
-        WHERE  owner NOT IN 
-                            (
-                            SELECT name
-                            FROM   SYSTEM.logstdby$skip_support
-                            WHERE  action=0)
-        GROUP  BY grouping sets ( ( con_id, object_type ), (
-                                  con_id, owner, editionable,
-                                             object_type ) )) a; 
-
-spool off
-
-col OWNER for a30
-col NAME for a40
-col TYPE for a40
-set lines 400
-
-spool opdb__sourcecode__&v_tag
-
-SELECT pkey,
-       con_id,
-       owner,
-       TYPE,
-       SUM(nr_lines)       sum_nr_lines,
-       COUNT(1)            qt_objs,
-       SUM(count_utl)      sum_nr_lines_w_utl,
-       SUM(count_dbms)     sum_nr_lines_w_dbms,
-       SUM(count_exec_im)  count_exec_im,
-       SUM(count_dbms_sql) count_dbms_sql,
-       SUM(count_dbms_utl) sum_nr_lines_w_dbms_utl,
-       SUM(count_total)    sum_count_total
-FROM   (SELECT '&&v_host'
-               || '_'
-               || '&&v_dbname'
-               || '_'
-               || '&&v_hora' AS pkey,
-               con_id,
-               owner,
-               name,
-               TYPE,
-               MAX(line)     NR_LINES,
-               COUNT(CASE
-                       WHEN LOWER(text) LIKE '%utl_%' THEN 1
-                     END)    count_utl,
-               COUNT(CASE
-                       WHEN LOWER(text) LIKE '%dbms_%' THEN 1
-                     END)    count_dbms,
-               COUNT(CASE
-                       WHEN LOWER(text) LIKE '%dbms_%'
-                            AND LOWER(text) LIKE '%utl_%' THEN 1
-                     END)    count_dbms_utl,
-               COUNT(CASE
-                       WHEN LOWER(text) LIKE '%execute%immediate%' THEN 1
-                     END)    count_exec_im,
-               COUNT(CASE
-                       WHEN LOWER(text) LIKE '%dbms_sql%' THEN 1
-                     END)    count_dbms_sql,
-               COUNT(1)      count_total
-        FROM   cdb_source
-        WHERE  owner NOT IN 
-                            (
-                            SELECT name
-                            FROM   SYSTEM.logstdby$skip_support
-                            WHERE  action=0)
-        GROUP  BY '&&v_host'
-                  || '_'
-                  || '&&v_dbname'
-                  || '_'
-                  || '&&v_hora',
-                  con_id,
-                  owner,
-                  name,
-                  TYPE)
-GROUP  BY pkey,
-          con_id,
-          owner,
-          TYPE; 
-
-spool off
-
-
-
-spool opdb__partsubparttypes__&v_tag
-
-SELECT '&&v_host'
-       || '_'
-       || '&&v_dbname'
-       || '_'
-       || '&&v_hora' AS pkey,
-       con_id,
-       owner,
-       partitioning_type,
-       subpartitioning_type,
-       COUNT(1)
-FROM   cdb_part_tables
-WHERE  owner NOT IN 
-                     (
-                     SELECT name
-                     FROM   SYSTEM.logstdby$skip_support
-                     WHERE  action=0)
-GROUP  BY '&&v_host'
-          || '_'
-          || '&&v_dbname'
-          || '_'
-          || '&&v_hora',
-          con_id,
-          owner,
-          partitioning_type,
-          subpartitioning_type; 
-
-spool off
-
-spool opdb__indexestypes__&v_tag
-
-SELECT '&&v_host'
-       || '_'
-       || '&&v_dbname'
-       || '_'
-       || '&&v_hora' AS pkey,
-       con_id,
-       owner,
-       index_type,
-       COUNT(1)
-FROM   cdb_indexes
-WHERE  owner NOT IN 
-                     (
-                     SELECT name
-                     FROM   SYSTEM.logstdby$skip_support
-                     WHERE  action=0)
-GROUP  BY '&&v_host'
-          || '_'
-          || '&&v_dbname'
-          || '_'
-          || '&&v_hora',
-          con_id,
-          owner,
-          index_type; 
-
-spool off
-
-col owner for a50
-col data_type for a60
-
-spool opdb__datatypes__&v_tag
-
-SELECT '&&v_host'
-       || '_'
-       || '&&v_dbname'
-       || '_'
-       || '&&v_hora' AS pkey,
-       con_id,
-       owner,
-       data_type,
-       COUNT(1)
-FROM   cdb_tab_columns
-WHERE  owner NOT IN 
-                     (
-                     SELECT name
-                     FROM   SYSTEM.logstdby$skip_support
-                     WHERE  action=0)
-GROUP  BY '&&v_host'
-          || '_'
-          || '&&v_dbname'
-          || '_'
-          || '&&v_hora',
-          con_id,
-          owner,
-          data_type; 
-
-spool off
-
-spool opdb__tablesnopk__&v_tag
-
-SELECT '&&v_host'
-       || '_'
-       || '&&v_dbname'
-       || '_'
-       || '&&v_hora'              AS pkey,
-       con_id,
-       owner,
-       SUM(pk)                    pk,
-       SUM(uk)                    uk,
-       SUM(ck)                    ck,
-       SUM(ri)                    ri,
-       SUM(vwck)                  vwck,
-       SUM(vwro)                  vwro,
-       SUM(hashexpr)              hashexpr,
-       SUM(suplog)                suplog,
-       COUNT(DISTINCT table_name) num_tables,
-       COUNT(1)                   total_cons
-FROM   (SELECT a.con_id,
-               a.owner,
-               a.table_name,
-               DECODE(b.constraint_type, 'P', 1,
-                                         NULL) pk,
-               DECODE(b.constraint_type, 'U', 1,
-                                         NULL) uk,
-               DECODE(b.constraint_type, 'C', 1,
-                                         NULL) ck,
-               DECODE(b.constraint_type, 'R', 1,
-                                         NULL) ri,
-               DECODE(b.constraint_type, 'V', 1,
-                                         NULL) vwck,
-               DECODE(b.constraint_type, 'O', 1,
-                                         NULL) vwro,
-               DECODE(b.constraint_type, 'H', 1,
-                                         NULL) hashexpr,
-               DECODE(b.constraint_type, 'F', 1,
-                                         NULL) refcolcons,
-               DECODE(b.constraint_type, 'S', 1,
-                                         NULL) suplog
-        FROM   cdb_tables a
-               left outer join cdb_constraints b
-                            ON a.con_id = b.con_id
-                               AND a.owner = b.owner
-                               AND a.table_name = b.table_name)
-GROUP  BY '&&v_host'
-          || '_'
-          || '&&v_dbname'
-          || '_'
-          || '&&v_hora',
-          con_id,
-          owner; 
-
-spool off
-
-spool opdb__systemstats__&v_tag
-
-SELECT '&&v_host'
-       || '_'
-       || '&&v_dbname'
-       || '_'
-       || '&&v_hora' AS pkey,
-       sname,
-       pname,
-       pval1,
-       pval2
-FROM   sys.aux_stats$; 
-
-spool off
-
-COLUMN action_time FORMAT A20
-COLUMN action FORMAT A10
-COLUMN status FORMAT A10
-COLUMN description FORMAT A80
-COLUMN version FORMAT A10
-COLUMN bundle_series FORMAT A10
-
-spool opdb__patchlevel__&v_tag
-
-SELECT '&&v_host'
-       || '_'
-       || '&&v_dbname'
-       || '_'
-       || '&&v_hora'                            AS pkey,
-       TO_CHAR(action_time, 'DD-MON-YYYY HH24:MI:SS') AS action_time,
-       action,
-       status,
-       description,
-       patch_id
-FROM   sys.dba_registry_sqlpatch
-ORDER by action_time;
-
-spool off
-
-column min_snapid new_value v_min_snapid noprint
-column max_snapid new_value v_max_snapid noprint
-column total_secs new_value v_total_secs noprint
-
-SELECT MIN(snap_id)
-       min_snapid,
-       MAX(snap_id)
-       max_snapid,
-       ( TO_NUMBER(CAST(MAX(end_interval_time) AS DATE) - CAST(
-                     MIN(begin_interval_time) AS DATE)) * 60 * 60 * 24 )
-       total_secs
-FROM   dba_hist_snapshot
-WHERE  begin_interval_time > ( SYSDATE - 30 )
-/ 
-
-
-col MESSAGE_TIME for a25
-col message_text for a200
-col host_id for a50
-col component_id for a15
-<<<<<<< HEAD
-col message_type for a55
-col message_level for a40
-col message_id for a30
-col message_group for a35
-col container_name for a40
-=======
-col message_id for a30
-col message_group for a35
->>>>>>> 51ab437c
-
-spool opdb__alertlog__&v_tag
-
-SELECT *
-FROM   (SELECT TO_CHAR(A.originating_timestamp, 'dd/mm/yyyy hh24:mi:ss')               MESSAGE_TIME,
-               REPLACE(REPLACE(SUBSTR(a.message_text, 0, 180), ',', ';'), '\n', '   ') message_text,
-               SUBSTR(a.host_id, 0, 30)                                                host_id,
-               a.con_id,
-               SUBSTR(a.component_id, 0, 30)                                           component_id,
-               a.message_type,
-               a.message_level,
-               SUBSTR(a.message_id, 0, 30)                                             message_id,
-               a.message_group
-        FROM   v$diag_alert_ext A
-        ORDER  BY A.originating_timestamp DESC)
-WHERE  ROWNUM < 5001;
-
-spool off
-
-set lines 560
-col STAT_NAME for a64
-col SUM_VALUE for 99999999999999999999
-set pages 50000
-col VALUE for 99999999999999999999
-col PERC50 for 99999999999999999999
-col PERC75 for 99999999999999999999
-col PERC90 for 99999999999999999999
-col PERC95 for 99999999999999999999
-col PERC100 for 99999999999999999999
-col hh24_total_secs for 99999999999999999999
-col avg_value for 99999999999999999999
-col mode_value for 99999999999999999999
-col median_value for 99999999999999999999
-col min_value for 99999999999999999999
-col max_value for 99999999999999999999
-col sum_value for 99999999999999999999
-col count for 99999999999999999999
-col coun for 99999999999999999999
-
-
-spool opdb__awrhistsysmetrichist__&v_tag
-
-SELECT '&&v_host'
-       || '_'
-       || '&&v_dbname'
-       || '_'
-       || '&&v_hora'                            AS pkey,
-       hsm.con_id,
-       hsm.dbid,
-       hsm.instance_number,
-       TO_CHAR(hsm.begin_time, 'hh24')          hour,
-       hsm.metric_name,
-       hsm.metric_unit,--dhsnap.STARTUP_TIME,
-       AVG(hsm.value)                           avg_value,
-       STATS_MODE(hsm.value)                    mode_value,
-       MEDIAN(hsm.value)                        median_value,
-       MIN(hsm.value)                           min_value,
-       MAX(hsm.value)                           max_value,
-       SUM(hsm.value)                           sum_value,
-       PERCENTILE_CONT(0.5)
-         within GROUP (ORDER BY hsm.value DESC) AS "PERC50",
-       PERCENTILE_CONT(0.25)
-         within GROUP (ORDER BY hsm.value DESC) AS "PERC75",
-       PERCENTILE_CONT(0.10)
-         within GROUP (ORDER BY hsm.value DESC) AS "PERC90",
-       PERCENTILE_CONT(0.05)
-         within GROUP (ORDER BY hsm.value DESC) AS "PERC95",
-       PERCENTILE_CONT(0)
-         within GROUP (ORDER BY hsm.value DESC) AS "PERC100"
-FROM   dba_hist_sysmetric_history hsm
-       inner join dba_hist_snapshot dhsnap
-               ON hsm.snap_id = dhsnap.snap_id
-                  AND hsm.instance_number = dhsnap.instance_number
-                  AND hsm.dbid = dhsnap.dbid
-WHERE  hsm.snap_id BETWEEN '&&v_min_snapid' AND '&&v_max_snapid'
-GROUP  BY '&&v_host'
-          || '_'
-          || '&&v_dbname'
-          || '_'
-          || '&&v_hora',
-          hsm.con_id,
-          hsm.dbid,
-          hsm.instance_number,
-          TO_CHAR(hsm.begin_time, 'hh24'),
-          hsm.metric_name,
-          hsm.metric_unit--, dhsnap.STARTUP_TIME
-ORDER  BY hsm.con_id,
-          hsm.dbid,
-          hsm.instance_number,
-          hsm.metric_name,
-          TO_CHAR(hsm.begin_time, 'hh24'); 
-
-spool off
-
-
-spool opdb__awrhistosstat__&v_tag
-
-WITH v_osstat_all
-     AS (SELECT os.con_id,
-                os.dbid,
-                os.instance_number,
-                TO_CHAR(snap.begin_interval_time, 'hh24')
-                   hh24,
-                os.stat_name,
-                value,
-                ( TO_NUMBER(CAST(end_interval_time AS DATE) - CAST(begin_interval_time AS DATE)) * 60 * 60 * 24 )
-                   snap_total_secs,
-                PERCENTILE_CONT(0.5)
-                  within GROUP (ORDER BY value DESC) over (
-                    PARTITION BY os.con_id, os.dbid, os.instance_number,
-                  TO_CHAR(snap.begin_interval_time, 'hh24'), os.stat_name) AS
-                "PERC50",
-                PERCENTILE_CONT(0.25)
-                  within GROUP (ORDER BY value DESC) over (
-                    PARTITION BY os.con_id, os.dbid, os.instance_number,
-                  TO_CHAR(snap.begin_interval_time, 'hh24'), os.stat_name) AS
-                "PERC75",
-                PERCENTILE_CONT(0.1)
-                  within GROUP (ORDER BY value DESC) over (
-                    PARTITION BY os.con_id, os.dbid, os.instance_number,
-                  TO_CHAR(snap.begin_interval_time, 'hh24'), os.stat_name) AS
-                "PERC90",
-                PERCENTILE_CONT(0.05)
-                  within GROUP (ORDER BY value DESC) over (
-                    PARTITION BY os.con_id, os.dbid, os.instance_number,
-                  TO_CHAR(snap.begin_interval_time, 'hh24'), os.stat_name) AS
-                "PERC95",
-                PERCENTILE_CONT(0)
-                  within GROUP (ORDER BY value DESC) over (
-                    PARTITION BY os.con_id, os.dbid, os.instance_number,
-                  TO_CHAR(snap.begin_interval_time, 'hh24'), os.stat_name) AS
-                "PERC100"
-         FROM   dba_hist_osstat os
-                inner join dba_hist_snapshot snap
-                        ON os.snap_id = snap.snap_id
-         WHERE  os.snap_id BETWEEN '&&v_min_snapid' AND '&&v_max_snapid')
-SELECT '&&v_host'
-       || '_'
-       || '&&v_dbname'
-       || '_'
-       || '&&v_hora'        AS pkey,
-       '&&v_total_secs'     total_awr_secs,
-       con_id,
-       dbid,
-       instance_number,
-       hh24,
-       stat_name,
-       SUM(snap_total_secs) hh24_total_secs,
-       AVG(value)           avg_value,
-       STATS_MODE(value)    mode_value,
-       MEDIAN(value)        median_value,
-       AVG(perc50)          PERC50,
-       AVG(perc75)          PERC75,
-       AVG(perc90)          PERC90,
-       AVG(perc95)          PERC95,
-       AVG(perc100)         PERC100,
-       MIN(value)           min_value,
-       MAX(value)           max_value,
-       SUM(value)           sum_value,
-       COUNT(1)             count
-FROM   v_osstat_all
-GROUP  BY '&&v_host'
-          || '_'
-          || '&&v_dbname'
-          || '_'
-          || '&&v_hora',
-          '&&v_total_secs',
-          con_id,
-          dbid,
-          instance_number,
-          hh24,
-          stat_name; 
-
-spool off
-
-set pages 50000
-
-spool opdb__awrhistcmdtypes__&v_tag
-
-SELECT '&&v_host'
-       || '_'
-       || '&&v_dbname'
-       || '_'
-       || '&&v_hora'                          AS pkey,
-       TO_CHAR(c.begin_interval_time, 'hh24') hh24,
-       b.command_type,
-       COUNT(1)                               coun,
-       AVG(buffer_gets_delta)                 AVG_BUFFER_GETS,
-       AVG(elapsed_time_delta)                AVG_ELASPED_TIME,
-       AVG(rows_processed_delta)              AVG_ROWS_PROCESSED,
-       AVG(executions_delta)                  AVG_EXECUTIONS,
-       AVG(cpu_time_delta)                    AVG_CPU_TIME,
-       AVG(iowait_delta)                      AVG_IOWAIT,
-       AVG(clwait_delta)                      AVG_CLWAIT,
-       AVG(apwait_delta)                      AVG_APWAIT,
-       AVG(ccwait_delta)                      AVG_CCWAIT,
-       AVG(plsexec_time_delta)                AVG_PLSEXEC_TIME
-FROM   dba_hist_sqlstat a
-       inner join dba_hist_sqltext b
-               ON ( a.con_id = b.con_id
-                    AND a.sql_id = b.sql_id )
-       inner join dba_hist_snapshot c
-               ON ( a.snap_id = c.snap_id )
-WHERE  a.snap_id BETWEEN '&&v_min_snapid' AND '&&v_max_snapid'
-GROUP  BY '&&v_host'
-          || '_'
-          || '&&v_dbname'
-          || '_'
-          || '&&v_hora',
-          TO_CHAR(c.begin_interval_time, 'hh24'),
-          b.command_type; 
-
-spool off
-<<<<<<< HEAD
-
-
-=======
-
-
-set lines 2000 pages 9999
-col SERVICE_ID format 999999999
-col CON_ID format 999999999
-col PDB format A30
-col NAME format A30
-col CREATION_DATE format A30
-col NETWORK_NAME format A45
-col FAILOVER_METHOD format A30
-col FAILOVER_TYPE format A30
-
-spool opdb__dbservicesinfo__&v_tag
-
-SELECT '&&v_host'	
-       || '_'	
-       || '&&v_dbname'	
-       || '_'	
-       || '&&v_hora'                          AS pkey,
-       con_id,
-       pdb,
-       service_id,
-       name service_name,
-       network_name,
-       TO_CHAR(creation_date, 'dd/mm/yyyy hh24:mi:ss') creation_date,
-       failover_method,
-       failover_type,
-       failover_retries,
-       failover_delay,
-       goal
-FROM cdb_services 
-ORDER BY NAME;
-
-spool off
-
-col owner format a40
-col segment_name format a40
-col segment_type format a20
-col tablespace_name format a40
-
-spool opdb__usrsegatt__&v_tag
-
- SELECT '&&v_host'	
-       || '_'	
-       || '&&v_dbname'	
-       || '_'	
-       || '&&v_hora'                          AS pkey,
-        con_id,
-        owner,
-        segment_name,
-        segment_type,
-        tablespace_name
- FROM cdb_segments
- WHERE tablespace_name IN ('SYS', 'SYSTEM')
- AND owner NOT IN
- (SELECT name
-  FROM system.logstdby$skip_support
-  WHERE action=0);
-
-spool off
->>>>>>> 51ab437c
+/*
+Copyright 2021 Google LLC
+
+Licensed under the Apache License, Version 2.0 (the "License");
+you may not use this file except in compliance with the License.
+You may obtain a copy of the License at
+
+    https://www.apache.org/licenses/LICENSE-2.0
+
+Unless required by applicable law or agreed to in writing, software
+distributed under the License is distributed on an "AS IS" BASIS,
+WITHOUT WARRANTIES OR CONDITIONS OF ANY KIND, either express or implied.
+See the License for the specific language governing permissions and
+limitations under the License.
+
+*/
+
+
+/*
+
+Version: 0.1.0
+Date: 2021-06-25
+
+*/
+
+define version = '0.1.0'
+
+set colsep ,
+set headsep off
+set trimspool on
+set pagesize 50000
+set feed off
+set underline off
+
+whenever sqlerror continue
+whenever oserror continue
+set echo off
+set ver on feed on hea on scan on term on pause off wrap on doc on
+ttitle off
+btitle off
+set termout off
+set termout on
+set appinfo 'OPTIMUS_PRIME'
+clear col comp brea
+
+column instnc new_value v_inst noprint
+column hostnc new_value v_host noprint
+column horanc new_value v_hora noprint
+column dbname new_value v_dbname noprint
+column dbversion new_value v_dbversion noprint
+
+
+SELECT host_name     hostnc,
+       instance_name instnc
+FROM   v$instance
+/
+
+SELECT name dbname
+FROM   v$database
+/
+
+SELECT TO_CHAR(SYSDATE, 'mmddrrhh24miss') horanc
+FROM   dual
+/ 
+
+SELECT substr(replace(version,'.',''),0,3) dbversion
+from v$instance
+/
+
+define v_tag = &v_dbversion._&version._&v_host..&v_dbname..&v_inst..&v_hora..log
+
+set lines 600
+set pages 200
+set verify off
+set feed off
+column name format a100
+
+col dbfullversion for a80
+col dbversion for a10
+col characterset for a30
+col force_logging for a20
+
+spool opdb__dbsummary__&v_tag
+
+SELECT '&&v_host'
+       || '_'
+       || '&&v_dbname'
+       || '_'
+       || '&&v_hora'                                                            AS pkey,
+       (SELECT dbid
+        FROM   v$database)                                                      AS dbid,
+       (SELECT name
+        FROM   v$database)                                                      AS db_name,
+       (SELECT cdb
+        FROM   v$database)                                                      AS cdb,
+       (SELECT version
+        FROM   v$instance)                                                      AS dbversion,
+       (SELECT banner
+        FROM   v$version
+        WHERE  ROWNUM < 2)                                                      AS dbfullversion,
+       (SELECT log_mode
+        FROM   v$database)                                                      AS log_mode,
+       (SELECT force_logging
+        FROM   v$database)                                                      AS force_logging,
+       (SELECT ( TRUNC(AVG(conta) * AVG(bytes) / 1024 / 1024 / 1024) )
+        FROM   (SELECT TRUNC(first_time) dia,
+                       COUNT(*)          conta
+                FROM   v$log_history
+                WHERE  first_time >= TRUNC(SYSDATE) - 7
+                       AND first_time < TRUNC(SYSDATE)
+                GROUP  BY TRUNC(first_time)),
+               v$log)                                                           AS redo_gb_per_day,
+       (SELECT COUNT(1)
+        FROM   gv$instance)                                                     AS rac_dbinstaces,
+       (SELECT value
+        FROM   nls_database_parameters a
+        WHERE  a.parameter = 'NLS_LANGUAGE')
+       || '_'
+       || (SELECT value
+           FROM   nls_database_parameters a
+           WHERE  a.parameter = 'NLS_TERRITORY')
+       || '.'
+       || (SELECT value
+           FROM   nls_database_parameters a
+           WHERE  a.parameter = 'NLS_CHARACTERSET')                             AS characterset,
+       (SELECT platform_name
+        FROM   v$database)                                                      AS platform_name,
+       (SELECT TO_CHAR(startup_time, 'mm/dd/rr hh24:mi:ss')
+        FROM   v$instance)                                                      AS startup_time,
+       (SELECT COUNT(1)
+        FROM   cdb_users
+        WHERE  username NOT IN (SELECT name
+                                FROM   SYSTEM.logstdby$skip_support
+                                WHERE  action = 0))                             AS user_schemas,
+       (SELECT TRUNC(SUM(bytes / 1024 / 1024))
+        FROM   v$sgastat
+        WHERE  name = 'buffer_cache')                                           buffer_cache_mb,
+       (SELECT TRUNC(SUM(bytes / 1024 / 1024))
+        FROM   v$sgastat
+        WHERE  pool = 'shared pool')                                            shared_pool_mb,
+       (SELECT ROUND(value / 1024 / 1024, 0)
+        FROM   v$pgastat
+        WHERE  name = 'total PGA allocated')                                    AS total_pga_allocated_mb,
+       (SELECT ( TRUNC(SUM(bytes) / 1024 / 1024 / 1024) )
+        FROM   cdb_data_files)                                                  db_size_allocated_gb,
+       (SELECT ( TRUNC(SUM(bytes) / 1024 / 1024 / 1024) )
+        FROM   cdb_segments
+        WHERE  owner NOT IN ( 'SYS', 'SYSTEM' ))                                AS db_size_in_use_gb,
+       (SELECT ( TRUNC(SUM(bytes) / 1024 / 1024 / 1024) )
+        FROM   cdb_segments
+        WHERE  owner NOT IN ( 'SYS', 'SYSTEM' )
+               AND ( owner, segment_name ) IN (SELECT owner,
+                                                      table_name
+                                               FROM   cdb_tab_columns
+                                               WHERE  data_type LIKE '%LONG%')) AS db_long_size_gb,
+       (SELECT database_role
+        FROM   v$database)                                                      AS dg_database_role,
+       (SELECT protection_mode
+        FROM   v$database)                                                      AS dg_protection_mode,
+       (SELECT protection_level
+        FROM   v$database)                                                      AS dg_protection_level
+FROM   dual; 
+
+spool off
+
+set lines 300
+
+spool opdb__pdbsinfo__&v_tag
+
+col PDB_NAME for a30
+
+SELECT '&&v_host'
+       || '_'
+       || '&&v_dbname'
+       || '_'
+       || '&&v_hora' AS pkey,
+       dbid,
+       pdb_id,
+       pdb_name,
+       status,
+       logging
+FROM   cdb_pdbs; 
+
+spool off
+
+spool opdb__pdbsopenmode__&v_tag
+
+SELECT '&&v_host'
+       || '_'
+       || '&&v_dbname'
+       || '_'
+       || '&&v_hora'                   AS pkey,
+       con_id,
+       name,
+       open_mode,
+       total_size / 1024 / 1024 / 1024 TOTAL_GB
+FROM   v$pdbs; 
+
+spool off
+
+spool opdb__dbinstances__&v_tag
+
+SELECT '&&v_host'
+       || '_'
+       || '&&v_dbname'
+       || '_'
+       || '&&v_hora' AS pkey,
+       inst_id,
+       instance_name,
+       host_name,
+       version,
+       status,
+       database_status,
+       instance_role
+FROM   gv$instance; 
+
+spool off
+
+spool opdb__usedspacedetails__&v_tag
+
+col OWNER for a30
+col TABLESPACE_NAME for a80
+set lines 340
+
+SELECT '&&v_host'
+       || '_'
+       || '&&v_dbname'
+       || '_'
+       || '&&v_hora' AS pkey,
+       a.*
+FROM   (SELECT con_id,
+               owner,
+               segment_type,
+               tablespace_name,
+               flash_cache,
+               inmemory,
+               GROUPING(con_id)                          IN_CON_ID,
+               GROUPING(owner)                           IN_OWNER,
+               GROUPING(segment_type)                    IN_SEGMENT_TYPE,
+               GROUPING(tablespace_name)                 IN_TABLESPACE_NAME,
+               GROUPING(flash_cache)                     IN_FLASH_CACHE,
+               GROUPING(inmemory)                        IN_INMEMORY,
+               ROUND(SUM(bytes) / 1024 / 1024 / 1024, 0) GB
+        FROM   cdb_segments
+        WHERE  owner NOT IN 
+                            (
+                            SELECT name
+                            FROM   SYSTEM.logstdby$skip_support
+                            WHERE  action=0)
+        GROUP  BY grouping sets( ( ), ( con_id ), ( owner ), ( segment_type ),
+                    ( tablespace_name ), ( flash_cache ), ( inmemory ), ( con_id, owner ), ( con_id, owner, flash_cache, inmemory ) )) a; 
+
+
+spool off
+
+
+set underline off
+spool opdb__compressbytable__&v_tag
+
+SELECT '&&v_host'
+       || '_'
+       || '&&v_dbname'
+       || '_'
+       || '&&v_hora' AS pkey,
+       a.*
+FROM   (SELECT con_id,
+               owner,
+               SUM(table_count)                  tab,
+               TRUNC(SUM(table_gbytes))          table_gb,
+               SUM(partition_count)              part,
+               TRUNC(SUM(partition_gbytes))      part_gb,
+               SUM(subpartition_count)           subpart,
+               TRUNC(SUM(subpartition_gbytes))   subpart_gb,
+               TRUNC(SUM(table_gbytes) + SUM(partition_gbytes)
+                     + SUM(subpartition_gbytes)) total_gbytes
+        FROM   (SELECT t.con_id,
+                       t.owner,
+                       COUNT(*)                        table_count,
+                       SUM(bytes / 1024 / 1024 / 1024) table_gbytes,
+                       0                               partition_count,
+                       0                               partition_gbytes,
+                       0                               subpartition_count,
+                       0                               subpartition_gbytes
+                FROM   cdb_tables t,
+                       cdb_segments s
+                WHERE  t.con_id = s.con_id
+                       AND t.owner = s.owner
+                       AND t.table_name = s.segment_name
+                       AND s.partition_name IS NULL
+                       AND compression = 'ENABLED'
+                       AND t.owner NOT IN 
+                                          (
+                                          SELECT name
+                                          FROM   SYSTEM.logstdby$skip_support
+                                          WHERE  action=0)
+                GROUP  BY t.con_id,
+                          t.owner
+                UNION ALL
+                SELECT t.con_id,
+                       t.table_owner owner,
+                       0,
+                       0,
+                       COUNT(*),
+                       SUM(bytes / 1024 / 1024 / 1024),
+                       0,
+                       0
+                FROM   cdb_tab_partitions t,
+                       cdb_segments s
+                WHERE  t.con_id = s.con_id
+                       AND t.table_owner = s.owner
+                       AND t.table_name = s.segment_name
+                       AND t.partition_name = s.partition_name
+                       AND compression = 'ENABLED'
+                       AND t.table_owner NOT IN (
+                                                 SELECT name
+                                                 FROM   SYSTEM.logstdby$skip_support
+                                                 WHERE  action=0)
+                GROUP  BY t.con_id,
+                          t.table_owner
+                UNION ALL
+                SELECT t.con_id,
+                       t.table_owner owner,
+                       0,
+                       0,
+                       0,
+                       0,
+                       COUNT(*),
+                       SUM(bytes / 1024 / 1024 / 1024)
+                FROM   cdb_tab_subpartitions t,
+                       cdb_segments s
+                WHERE  t.con_id = s.con_id
+                       AND t.table_owner = s.owner
+                       AND t.table_name = s.segment_name
+                       AND t.subpartition_name = s.partition_name
+                       AND compression = 'ENABLED'
+                       AND t.table_owner NOT IN 
+                                                 (
+                                                 SELECT name
+                                                 FROM   SYSTEM.logstdby$skip_support
+                                                 WHERE  action=0)
+                GROUP  BY t.con_id,
+                          t.table_owner)
+        GROUP  BY con_id,
+                  owner
+        HAVING TRUNC(SUM(table_gbytes) + SUM(partition_gbytes)
+                     + SUM(subpartition_gbytes)) > 0) a
+ORDER  BY 10 DESC; 
+
+spool off
+
+spool opdb__compressbytype__&v_tag
+
+SELECT '&&v_host'
+       || '_'
+       || '&&v_dbname'
+       || '_'
+       || '&&v_hora' AS pkey,
+       a.*
+FROM   (SELECT con_id,
+               owner,
+               TRUNC(SUM(DECODE(compress_for, 'BASIC', gbytes,
+                                              0))) basic,
+               TRUNC(SUM(DECODE(compress_for, 'OLTP', gbytes,
+                                              'ADVANCED', gbytes,
+                                              0))) oltp,
+               TRUNC(SUM(DECODE(compress_for, 'QUERY LOW', gbytes,
+                                              0))) query_low,
+               TRUNC(SUM(DECODE(compress_for, 'QUERY HIGH', gbytes,
+                                              0))) query_high,
+               TRUNC(SUM(DECODE(compress_for, 'ARCHIVE LOW', gbytes,
+                                              0))) archive_low,
+               TRUNC(SUM(DECODE(compress_for, 'ARCHIVE HIGH', gbytes,
+                                              0))) archive_high,
+               TRUNC(SUM(gbytes))                  total_gb
+        FROM   (SELECT t.con_id,
+                       t.owner,
+                       t.compress_for,
+                       SUM(bytes / 1024 / 1024 / 1024) gbytes
+                FROM   cdb_tables t,
+                       cdb_segments s
+                WHERE  t.con_id = s.con_id
+                       AND t.owner = s.owner
+                       AND t.table_name = s.segment_name
+                       AND s.partition_name IS NULL
+                       AND compression = 'ENABLED'
+                       AND t.owner NOT IN 
+                                          (
+                                          SELECT name
+                                          FROM   SYSTEM.logstdby$skip_support
+                                          WHERE  action=0)
+                GROUP  BY t.con_id,
+                          t.owner,
+                          t.compress_for
+                UNION ALL
+                SELECT t.con_id,
+                       t.table_owner,
+                       t.compress_for,
+                       SUM(bytes / 1024 / 1024 / 1024) gbytes
+                FROM   cdb_tab_partitions t,
+                       cdb_segments s
+                WHERE  t.con_id = s.con_id
+                       AND t.table_owner = s.owner
+                       AND t.table_name = s.segment_name
+                       AND t.partition_name = s.partition_name
+                       AND compression = 'ENABLED'
+                       AND t.table_owner NOT IN 
+                                                 (
+                                                 SELECT name
+                                                 FROM   SYSTEM.logstdby$skip_support
+                                                 WHERE  action=0)
+                GROUP  BY t.con_id,
+                          t.table_owner,
+                          t.compress_for
+                UNION ALL
+                SELECT t.con_id,
+                       t.table_owner,
+                       t.compress_for,
+                       SUM(bytes / 1024 / 1024 / 1024) gbytes
+                FROM   cdb_tab_subpartitions t,
+                       cdb_segments s
+                WHERE  t.con_id = s.con_id
+                       AND t.table_owner = s.owner
+                       AND t.table_name = s.segment_name
+                       AND t.subpartition_name = s.partition_name
+                       AND compression = 'ENABLED'
+                       AND t.table_owner NOT IN 
+                                                 (
+                                                 SELECT name
+                                                 FROM   SYSTEM.logstdby$skip_support
+                                                 WHERE  action=0)
+                GROUP  BY t.con_id,
+                          t.table_owner,
+                          t.compress_for)
+        GROUP  BY con_id,
+                  owner
+        HAVING TRUNC(SUM(gbytes)) > 0) a
+ORDER  BY total_gb DESC; 
+
+spool off
+clear break
+clear compute
+
+
+spool opdb__spacebyownersegtype__&v_tag
+
+column owner format a30
+column segment_type format a30
+
+SET pages 100
+--break on report
+--compute sum of total_gb on report
+
+SELECT '&&v_host'
+       || '_'
+       || '&&v_dbname'
+       || '_'
+       || '&&v_hora' AS pkey,
+       a.*
+FROM   (SELECT a.con_id,
+               a.owner,
+               DECODE(a.segment_type, 'TABLE', 'TABLE',
+                                      'TABLE PARTITION', 'TABLE',
+                                      'TABLE SUBPARTITION', 'TABLE',
+                                      'INDEX', 'INDEX',
+                                      'INDEX PARTITION', 'INDEX',
+                                      'INDEX SUBPARTITION', 'INDEX',
+                                      'LOB', 'LOB',
+                                      'LOB PARTITION', 'LOB',
+                                      'LOBSEGMENT', 'LOB',
+                                      'LOBINDEX', 'LOB',
+                                      'OTHERS')         segment_type,
+               TRUNC(SUM(a.bytes) / 1024 / 1024 / 1024) total_gb
+        FROM   cdb_segments a
+        WHERE  a.owner NOT IN 
+                            (
+                            SELECT name
+                            FROM   SYSTEM.logstdby$skip_support
+                            WHERE  action=0)
+        GROUP  BY a.con_id,
+                  a.owner,
+                  DECODE(a.segment_type, 'TABLE', 'TABLE',
+                                         'TABLE PARTITION', 'TABLE',
+                                         'TABLE SUBPARTITION', 'TABLE',
+                                         'INDEX', 'INDEX',
+                                         'INDEX PARTITION', 'INDEX',
+                                         'INDEX SUBPARTITION', 'INDEX',
+                                         'LOB', 'LOB',
+                                         'LOB PARTITION', 'LOB',
+                                         'LOBSEGMENT', 'LOB',
+                                         'LOBINDEX', 'LOB',
+                                         'OTHERS')
+        HAVING TRUNC(SUM(a.bytes) / 1024 / 1024 / 1024) >= 1) a
+ORDER  BY total_gb DESC; 
+
+
+spool off
+
+col tablespace_name FOR a80
+col extent_management FOR a20
+col allocation_type FOR a10
+col segment_space_management FOR a20
+col status FOR a10
+
+spool opdb__spacebytablespace__&v_tag
+
+SELECT '&&v_host'
+       || '_'
+       || '&&v_dbname'
+       || '_'
+       || '&&v_hora' AS pkey,
+       a.*
+FROM   (SELECT b.tablespace_name,
+               b.extent_management,
+               b.allocation_type,
+               b.segment_space_management,
+               b.status,
+               SUM(estd_ganho_mb) estd_ganho_mb
+        FROM   (SELECT b.tablespace_name,
+                       b.extent_management,
+                       b.allocation_type,
+                       b.segment_space_management,
+                       b.status,
+                       a.initial_extent / 1024                                                                                        inital_kb,
+                       a.owner,
+                       a.segment_name,
+                       a.partition_name,
+                       ( a.bytes ) / 1024                                                                                             segsize_kb,
+                       TRUNC(( a.initial_extent / 1024 ) / ( ( a.bytes ) / 1024 ) * 100)                                              perc,
+                       TRUNC(( ( a.bytes ) / 1024 / 100 ) * TRUNC(( a.initial_extent / 1024 ) / ( ( a.bytes ) / 1024 ) * 100) / 1024) estd_ganho_mb
+                FROM   cdb_segments a
+                       inner join cdb_tablespaces b
+                               ON a.tablespace_name = b.tablespace_name
+                WHERE  a.owner NOT IN 
+                                   (
+                                   SELECT name
+                                   FROM   SYSTEM.logstdby$skip_support
+                                   WHERE  action=0)
+                       AND b.allocation_type = 'SYSTEM'
+                       AND a.initial_extent = a.bytes) b
+        GROUP  BY b.tablespace_name,
+                  b.extent_management,
+                  b.allocation_type,
+                  b.segment_space_management,
+                  b.status
+        UNION ALL
+        SELECT b.tablespace_name,
+               b.extent_management,
+               b.allocation_type,
+               b.segment_space_management,
+               b.status,
+               SUM(estd_ganho_mb) estd_ganho_mb
+        FROM   (SELECT b.tablespace_name,
+                       b.extent_management,
+                       b.allocation_type,
+                       b.segment_space_management,
+                       b.status,
+                       a.initial_extent / 1024                                                                                        inital_kb,
+                       a.owner,
+                       a.segment_name,
+                       a.partition_name,
+                       ( a.bytes ) / 1024                                                                                             segsize_kb,
+                       TRUNC(( a.initial_extent / 1024 ) / ( ( a.bytes ) / 1024 ) * 100)                                              perc,
+                       TRUNC(( ( a.bytes ) / 1024 / 100 ) * TRUNC(( a.initial_extent / 1024 ) / ( ( a.bytes ) / 1024 ) * 100) / 1024) estd_ganho_mb
+                FROM   cdb_segments a
+                       inner join cdb_tablespaces b
+                               ON a.tablespace_name = b.tablespace_name
+                WHERE  a.owner NOT IN 
+                                   (
+                                   SELECT name
+                                   FROM   SYSTEM.logstdby$skip_support
+                                   WHERE  action=0)
+                       AND b.allocation_type != 'SYSTEM') b
+        GROUP  BY b.tablespace_name,
+                  b.extent_management,
+                  b.allocation_type,
+                  b.segment_space_management,
+                  b.status) a; 
+
+spool off
+
+clear break
+clear compute
+
+
+column owner format a30
+column table_name format a30
+column partition_name format a30
+column mbytes format 999999999999999
+
+
+
+column statistic_name format a30
+column value format 999999999999999
+
+
+SET pages 100 lines 390
+col high_value FOR a10
+
+spool opdb__freespaces__&v_tag
+
+column tablespace format a30
+column pct_used format 999.99
+column graph format a25 heading "GRAPH (X=5%)"
+column status format a10
+set lines 300 pages 100
+
+SELECT '&&v_host'
+       || '_'
+       || '&&v_dbname'
+       || '_'
+       || '&&v_hora' AS pkey,
+       a.*
+FROM   (SELECT total.con_id,
+               total.ts                                                                          tablespace,
+               DECODE(total.mb, NULL, 'OFFLINE',
+                                dbat.status)                                                     status,
+               TRUNC(total.mb / 1024)                                                            total_gb,
+               TRUNC(NVL(total.mb - free.mb, total.mb) / 1024)                                   used_gb,
+               TRUNC(NVL(free.mb, 0) / 1024)                                                     free_gb,
+               DECODE(total.mb, NULL, 0,
+                                NVL(ROUND(( total.mb - free.mb ) / ( total.mb ) * 100, 2), 100)) pct_used,
+               CASE
+                 WHEN ( total.mb IS NULL ) THEN '['
+                                                || RPAD(LPAD('OFFLINE', 13, '-'), 20, '-')
+                                                ||']'
+                 ELSE '['
+                      || DECODE(free.mb, NULL, 'XXXXXXXXXXXXXXXXXXXX',
+                                         NVL(RPAD(LPAD('X', TRUNC(( 100 - ROUND(( free.mb ) / ( total.mb ) * 100, 2) ) / 5), 'X'), 20, '-'), '--------------------'))
+                      ||']'
+               END                                                                               AS GRAPH
+        FROM   (SELECT con_id,
+                       tablespace_name          ts,
+                       SUM(bytes) / 1024 / 1024 mb
+                FROM   cdb_data_files
+                GROUP  BY con_id,
+                          tablespace_name) total,
+               (SELECT con_id,
+                       tablespace_name          ts,
+                       SUM(bytes) / 1024 / 1024 mb
+                FROM   cdb_free_space
+                GROUP  BY con_id,
+                          tablespace_name) free,
+               cdb_tablespaces dbat
+        WHERE  total.ts = free.ts(+)
+               AND total.ts = dbat.tablespace_name
+               AND total.con_id = free.con_id
+               AND total.con_id = dbat.con_id
+        UNION ALL
+        SELECT sh.con_id,
+               sh.tablespace_name,
+               'TEMP',
+               SUM(sh.bytes_used + sh.bytes_free) / 1024 / 1024                        total_mb,
+               SUM(sh.bytes_used) / 1024 / 1024                                        used_mb,
+               SUM(sh.bytes_free) / 1024 / 1024                                        free_mb,
+               ROUND(SUM(sh.bytes_used) / SUM(sh.bytes_used + sh.bytes_free) * 100, 2) pct_used,
+               '['
+               ||DECODE(SUM(sh.bytes_free), 0, 'XXXXXXXXXXXXXXXXXXXX',
+                                            NVL(RPAD(LPAD('X', ( TRUNC(ROUND(( SUM(sh.bytes_used) / SUM(sh.bytes_used + sh.bytes_free) ) * 100, 2) / 5) ), 'X'), 20, '-'),
+                                            '--------------------'))
+               ||']'
+        FROM   v$temp_space_header sh
+        GROUP  BY con_id,
+                  tablespace_name) a
+ORDER  BY graph; 
+
+
+spool off 
+
+
+
+set pages 9000 
+
+spool opdb__dblinks__&v_tag
+
+col owner for a20
+col DB_LINK for a50
+col USERNAME for a20
+col HOST for a300
+set lines 340
+
+SELECT '&&v_host'
+       || '_'
+       || '&&v_dbname'
+       || '_'
+       || '&&v_hora' AS pkey,
+       con_id,
+       owner,
+       db_link,
+       host,
+       created
+FROM   cdb_db_links
+WHERE  owner NOT IN 
+                     (
+                     SELECT name
+                     FROM   SYSTEM.logstdby$skip_support
+                     WHERE  action=0);
+
+spool off
+
+col name for a80
+col value for a60
+col DEFAULT_VALUE for a30
+col ISDEFAULT for a6
+set lines 300
+
+spool opdb__dbparameters__&v_tag
+
+SELECT '&&v_host'
+       || '_'
+       || '&&v_dbname'
+       || '_'
+       || '&&v_hora'                                   AS pkey,
+       inst_id,
+       con_id,
+       REPLACE(name, ',', '/')                         name,
+       REPLACE(SUBSTR(value, 1, 60), ',', '/')         value,
+       REPLACE(SUBSTR(default_value, 1, 30), ',', '/') DEFAULT_VALUE,
+       isdefault
+FROM   gv$parameter
+ORDER  BY 2,
+          3; 
+
+spool off
+
+spool opdb__dbfeatures__&v_tag
+
+set lines 320 
+col name for a70
+col feature_info for a76
+
+SELECT '&&v_host'
+       || '_'
+       || '&&v_dbname'
+       || '_'
+       || '&&v_hora'                                 AS pkey,
+       con_id,
+       REPLACE(name, ',', '/')                       name,
+       currently_used,
+       detected_usages,
+       total_samples,
+       TO_CHAR(first_usage_date, 'MM/DD/YY HH24:MI') first_usage,
+       TO_CHAR(last_usage_date, 'MM/DD/YY HH24:MI')  last_usage,
+       aux_count
+FROM   cdb_feature_usage_statistics
+ORDER  BY name; 
+
+spool off
+
+spool opdb__dbhwmarkstatistics__&v_tag
+
+SELECT '&&v_host'
+       || '_'
+       || '&&v_dbname'
+       || '_'
+       || '&&v_hora' AS pkey,
+       description,
+       highwater,
+       last_value
+FROM   dba_high_water_mark_statistics
+ORDER  BY description; 
+
+spool off
+
+spool opdb__cpucoresusage__&v_tag
+
+SELECT '&&v_host'
+       || '_'
+       || '&&v_dbname'
+       || '_'
+       || '&&v_hora'                          AS pkey,
+       TO_CHAR(timestamp, 'MM/DD/YY HH24:MI') dt,
+       cpu_count,
+       cpu_core_count,
+       cpu_socket_count
+FROM   dba_cpu_usage_statistics
+ORDER  BY timestamp; 
+
+spool off
+
+col object_type for a20
+col owner for a40
+
+spool opdb__dbobjects__&v_tag
+
+SELECT '&&v_host'
+       || '_'
+       || '&&v_dbname'
+       || '_'
+       || '&&v_hora' AS pkey,
+       a.*
+FROM   (SELECT con_id,
+               owner,
+               object_type,
+               editionable,
+               COUNT(1)              count,
+               GROUPING(con_id)      in_con_id,
+               GROUPING(owner)       in_owner,
+               GROUPING(object_type) in_OBJECT_TYPE,
+               GROUPING(editionable) in_EDITIONABLE
+        FROM   cdb_objects
+        WHERE  owner NOT IN 
+                            (
+                            SELECT name
+                            FROM   SYSTEM.logstdby$skip_support
+                            WHERE  action=0)
+        GROUP  BY grouping sets ( ( con_id, object_type ), (
+                                  con_id, owner, editionable,
+                                             object_type ) )) a; 
+
+spool off
+
+col OWNER for a30
+col NAME for a40
+col TYPE for a40
+set lines 400
+
+spool opdb__sourcecode__&v_tag
+
+SELECT pkey,
+       con_id,
+       owner,
+       TYPE,
+       SUM(nr_lines)       sum_nr_lines,
+       COUNT(1)            qt_objs,
+       SUM(count_utl)      sum_nr_lines_w_utl,
+       SUM(count_dbms)     sum_nr_lines_w_dbms,
+       SUM(count_exec_im)  count_exec_im,
+       SUM(count_dbms_sql) count_dbms_sql,
+       SUM(count_dbms_utl) sum_nr_lines_w_dbms_utl,
+       SUM(count_total)    sum_count_total
+FROM   (SELECT '&&v_host'
+               || '_'
+               || '&&v_dbname'
+               || '_'
+               || '&&v_hora' AS pkey,
+               con_id,
+               owner,
+               name,
+               TYPE,
+               MAX(line)     NR_LINES,
+               COUNT(CASE
+                       WHEN LOWER(text) LIKE '%utl_%' THEN 1
+                     END)    count_utl,
+               COUNT(CASE
+                       WHEN LOWER(text) LIKE '%dbms_%' THEN 1
+                     END)    count_dbms,
+               COUNT(CASE
+                       WHEN LOWER(text) LIKE '%dbms_%'
+                            AND LOWER(text) LIKE '%utl_%' THEN 1
+                     END)    count_dbms_utl,
+               COUNT(CASE
+                       WHEN LOWER(text) LIKE '%execute%immediate%' THEN 1
+                     END)    count_exec_im,
+               COUNT(CASE
+                       WHEN LOWER(text) LIKE '%dbms_sql%' THEN 1
+                     END)    count_dbms_sql,
+               COUNT(1)      count_total
+        FROM   cdb_source
+        WHERE  owner NOT IN 
+                            (
+                            SELECT name
+                            FROM   SYSTEM.logstdby$skip_support
+                            WHERE  action=0)
+        GROUP  BY '&&v_host'
+                  || '_'
+                  || '&&v_dbname'
+                  || '_'
+                  || '&&v_hora',
+                  con_id,
+                  owner,
+                  name,
+                  TYPE)
+GROUP  BY pkey,
+          con_id,
+          owner,
+          TYPE; 
+
+spool off
+
+
+
+spool opdb__partsubparttypes__&v_tag
+
+SELECT '&&v_host'
+       || '_'
+       || '&&v_dbname'
+       || '_'
+       || '&&v_hora' AS pkey,
+       con_id,
+       owner,
+       partitioning_type,
+       subpartitioning_type,
+       COUNT(1)
+FROM   cdb_part_tables
+WHERE  owner NOT IN 
+                     (
+                     SELECT name
+                     FROM   SYSTEM.logstdby$skip_support
+                     WHERE  action=0)
+GROUP  BY '&&v_host'
+          || '_'
+          || '&&v_dbname'
+          || '_'
+          || '&&v_hora',
+          con_id,
+          owner,
+          partitioning_type,
+          subpartitioning_type; 
+
+spool off
+
+spool opdb__indexestypes__&v_tag
+
+SELECT '&&v_host'
+       || '_'
+       || '&&v_dbname'
+       || '_'
+       || '&&v_hora' AS pkey,
+       con_id,
+       owner,
+       index_type,
+       COUNT(1)
+FROM   cdb_indexes
+WHERE  owner NOT IN 
+                     (
+                     SELECT name
+                     FROM   SYSTEM.logstdby$skip_support
+                     WHERE  action=0)
+GROUP  BY '&&v_host'
+          || '_'
+          || '&&v_dbname'
+          || '_'
+          || '&&v_hora',
+          con_id,
+          owner,
+          index_type; 
+
+spool off
+
+col owner for a50
+col data_type for a60
+
+spool opdb__datatypes__&v_tag
+
+SELECT '&&v_host'
+       || '_'
+       || '&&v_dbname'
+       || '_'
+       || '&&v_hora' AS pkey,
+       con_id,
+       owner,
+       data_type,
+       COUNT(1)
+FROM   cdb_tab_columns
+WHERE  owner NOT IN 
+                     (
+                     SELECT name
+                     FROM   SYSTEM.logstdby$skip_support
+                     WHERE  action=0)
+GROUP  BY '&&v_host'
+          || '_'
+          || '&&v_dbname'
+          || '_'
+          || '&&v_hora',
+          con_id,
+          owner,
+          data_type; 
+
+spool off
+
+spool opdb__tablesnopk__&v_tag
+
+SELECT '&&v_host'
+       || '_'
+       || '&&v_dbname'
+       || '_'
+       || '&&v_hora'              AS pkey,
+       con_id,
+       owner,
+       SUM(pk)                    pk,
+       SUM(uk)                    uk,
+       SUM(ck)                    ck,
+       SUM(ri)                    ri,
+       SUM(vwck)                  vwck,
+       SUM(vwro)                  vwro,
+       SUM(hashexpr)              hashexpr,
+       SUM(suplog)                suplog,
+       COUNT(DISTINCT table_name) num_tables,
+       COUNT(1)                   total_cons
+FROM   (SELECT a.con_id,
+               a.owner,
+               a.table_name,
+               DECODE(b.constraint_type, 'P', 1,
+                                         NULL) pk,
+               DECODE(b.constraint_type, 'U', 1,
+                                         NULL) uk,
+               DECODE(b.constraint_type, 'C', 1,
+                                         NULL) ck,
+               DECODE(b.constraint_type, 'R', 1,
+                                         NULL) ri,
+               DECODE(b.constraint_type, 'V', 1,
+                                         NULL) vwck,
+               DECODE(b.constraint_type, 'O', 1,
+                                         NULL) vwro,
+               DECODE(b.constraint_type, 'H', 1,
+                                         NULL) hashexpr,
+               DECODE(b.constraint_type, 'F', 1,
+                                         NULL) refcolcons,
+               DECODE(b.constraint_type, 'S', 1,
+                                         NULL) suplog
+        FROM   cdb_tables a
+               left outer join cdb_constraints b
+                            ON a.con_id = b.con_id
+                               AND a.owner = b.owner
+                               AND a.table_name = b.table_name)
+GROUP  BY '&&v_host'
+          || '_'
+          || '&&v_dbname'
+          || '_'
+          || '&&v_hora',
+          con_id,
+          owner; 
+
+spool off
+
+spool opdb__systemstats__&v_tag
+
+SELECT '&&v_host'
+       || '_'
+       || '&&v_dbname'
+       || '_'
+       || '&&v_hora' AS pkey,
+       sname,
+       pname,
+       pval1,
+       pval2
+FROM   sys.aux_stats$; 
+
+spool off
+
+COLUMN action_time FORMAT A20
+COLUMN action FORMAT A10
+COLUMN status FORMAT A10
+COLUMN description FORMAT A80
+COLUMN version FORMAT A10
+COLUMN bundle_series FORMAT A10
+
+spool opdb__patchlevel__&v_tag
+
+SELECT '&&v_host'
+       || '_'
+       || '&&v_dbname'
+       || '_'
+       || '&&v_hora'                            AS pkey,
+       TO_CHAR(action_time, 'DD-MON-YYYY HH24:MI:SS') AS action_time,
+       action,
+       status,
+       description,
+       patch_id
+FROM   sys.dba_registry_sqlpatch
+ORDER by action_time;
+
+spool off
+
+column min_snapid new_value v_min_snapid noprint
+column max_snapid new_value v_max_snapid noprint
+column total_secs new_value v_total_secs noprint
+
+SELECT MIN(snap_id)
+       min_snapid,
+       MAX(snap_id)
+       max_snapid,
+       ( TO_NUMBER(CAST(MAX(end_interval_time) AS DATE) - CAST(
+                     MIN(begin_interval_time) AS DATE)) * 60 * 60 * 24 )
+       total_secs
+FROM   dba_hist_snapshot
+WHERE  begin_interval_time > ( SYSDATE - 30 )
+/ 
+
+
+col MESSAGE_TIME for a25
+col message_text for a200
+col host_id for a50
+col component_id for a15
+col message_id for a30
+col message_group for a35
+
+spool opdb__alertlog__&v_tag
+
+SELECT *
+FROM   (SELECT TO_CHAR(A.originating_timestamp, 'dd/mm/yyyy hh24:mi:ss')               MESSAGE_TIME,
+               REPLACE(REPLACE(SUBSTR(a.message_text, 0, 180), ',', ';'), '\n', '   ') message_text,
+               SUBSTR(a.host_id, 0, 30)                                                host_id,
+               a.con_id,
+               SUBSTR(a.component_id, 0, 30)                                           component_id,
+               a.message_type,
+               a.message_level,
+               SUBSTR(a.message_id, 0, 30)                                             message_id,
+               a.message_group
+        FROM   v$diag_alert_ext A
+        ORDER  BY A.originating_timestamp DESC)
+WHERE  ROWNUM < 5001;
+
+spool off
+
+set lines 560
+col STAT_NAME for a64
+col SUM_VALUE for 99999999999999999999
+set pages 50000
+col VALUE for 99999999999999999999
+col PERC50 for 99999999999999999999
+col PERC75 for 99999999999999999999
+col PERC90 for 99999999999999999999
+col PERC95 for 99999999999999999999
+col PERC100 for 99999999999999999999
+col hh24_total_secs for 99999999999999999999
+col avg_value for 99999999999999999999
+col mode_value for 99999999999999999999
+col median_value for 99999999999999999999
+col min_value for 99999999999999999999
+col max_value for 99999999999999999999
+col sum_value for 99999999999999999999
+col count for 99999999999999999999
+col coun for 99999999999999999999
+
+
+spool opdb__awrhistsysmetrichist__&v_tag
+
+SELECT '&&v_host'
+       || '_'
+       || '&&v_dbname'
+       || '_'
+       || '&&v_hora'                            AS pkey,
+       hsm.con_id,
+       hsm.dbid,
+       hsm.instance_number,
+       TO_CHAR(hsm.begin_time, 'hh24')          hour,
+       hsm.metric_name,
+       hsm.metric_unit,--dhsnap.STARTUP_TIME,
+       AVG(hsm.value)                           avg_value,
+       STATS_MODE(hsm.value)                    mode_value,
+       MEDIAN(hsm.value)                        median_value,
+       MIN(hsm.value)                           min_value,
+       MAX(hsm.value)                           max_value,
+       SUM(hsm.value)                           sum_value,
+       PERCENTILE_CONT(0.5)
+         within GROUP (ORDER BY hsm.value DESC) AS "PERC50",
+       PERCENTILE_CONT(0.25)
+         within GROUP (ORDER BY hsm.value DESC) AS "PERC75",
+       PERCENTILE_CONT(0.10)
+         within GROUP (ORDER BY hsm.value DESC) AS "PERC90",
+       PERCENTILE_CONT(0.05)
+         within GROUP (ORDER BY hsm.value DESC) AS "PERC95",
+       PERCENTILE_CONT(0)
+         within GROUP (ORDER BY hsm.value DESC) AS "PERC100"
+FROM   dba_hist_sysmetric_history hsm
+       inner join dba_hist_snapshot dhsnap
+               ON hsm.snap_id = dhsnap.snap_id
+                  AND hsm.instance_number = dhsnap.instance_number
+                  AND hsm.dbid = dhsnap.dbid
+WHERE  hsm.snap_id BETWEEN '&&v_min_snapid' AND '&&v_max_snapid'
+GROUP  BY '&&v_host'
+          || '_'
+          || '&&v_dbname'
+          || '_'
+          || '&&v_hora',
+          hsm.con_id,
+          hsm.dbid,
+          hsm.instance_number,
+          TO_CHAR(hsm.begin_time, 'hh24'),
+          hsm.metric_name,
+          hsm.metric_unit--, dhsnap.STARTUP_TIME
+ORDER  BY hsm.con_id,
+          hsm.dbid,
+          hsm.instance_number,
+          hsm.metric_name,
+          TO_CHAR(hsm.begin_time, 'hh24'); 
+
+spool off
+
+
+spool opdb__awrhistosstat__&v_tag
+
+WITH v_osstat_all
+     AS (SELECT os.con_id,
+                os.dbid,
+                os.instance_number,
+                TO_CHAR(snap.begin_interval_time, 'hh24')
+                   hh24,
+                os.stat_name,
+                value,
+                ( TO_NUMBER(CAST(end_interval_time AS DATE) - CAST(begin_interval_time AS DATE)) * 60 * 60 * 24 )
+                   snap_total_secs,
+                PERCENTILE_CONT(0.5)
+                  within GROUP (ORDER BY value DESC) over (
+                    PARTITION BY os.con_id, os.dbid, os.instance_number,
+                  TO_CHAR(snap.begin_interval_time, 'hh24'), os.stat_name) AS
+                "PERC50",
+                PERCENTILE_CONT(0.25)
+                  within GROUP (ORDER BY value DESC) over (
+                    PARTITION BY os.con_id, os.dbid, os.instance_number,
+                  TO_CHAR(snap.begin_interval_time, 'hh24'), os.stat_name) AS
+                "PERC75",
+                PERCENTILE_CONT(0.1)
+                  within GROUP (ORDER BY value DESC) over (
+                    PARTITION BY os.con_id, os.dbid, os.instance_number,
+                  TO_CHAR(snap.begin_interval_time, 'hh24'), os.stat_name) AS
+                "PERC90",
+                PERCENTILE_CONT(0.05)
+                  within GROUP (ORDER BY value DESC) over (
+                    PARTITION BY os.con_id, os.dbid, os.instance_number,
+                  TO_CHAR(snap.begin_interval_time, 'hh24'), os.stat_name) AS
+                "PERC95",
+                PERCENTILE_CONT(0)
+                  within GROUP (ORDER BY value DESC) over (
+                    PARTITION BY os.con_id, os.dbid, os.instance_number,
+                  TO_CHAR(snap.begin_interval_time, 'hh24'), os.stat_name) AS
+                "PERC100"
+         FROM   dba_hist_osstat os
+                inner join dba_hist_snapshot snap
+                        ON os.snap_id = snap.snap_id
+         WHERE  os.snap_id BETWEEN '&&v_min_snapid' AND '&&v_max_snapid')
+SELECT '&&v_host'
+       || '_'
+       || '&&v_dbname'
+       || '_'
+       || '&&v_hora'        AS pkey,
+       '&&v_total_secs'     total_awr_secs,
+       con_id,
+       dbid,
+       instance_number,
+       hh24,
+       stat_name,
+       SUM(snap_total_secs) hh24_total_secs,
+       AVG(value)           avg_value,
+       STATS_MODE(value)    mode_value,
+       MEDIAN(value)        median_value,
+       AVG(perc50)          PERC50,
+       AVG(perc75)          PERC75,
+       AVG(perc90)          PERC90,
+       AVG(perc95)          PERC95,
+       AVG(perc100)         PERC100,
+       MIN(value)           min_value,
+       MAX(value)           max_value,
+       SUM(value)           sum_value,
+       COUNT(1)             count
+FROM   v_osstat_all
+GROUP  BY '&&v_host'
+          || '_'
+          || '&&v_dbname'
+          || '_'
+          || '&&v_hora',
+          '&&v_total_secs',
+          con_id,
+          dbid,
+          instance_number,
+          hh24,
+          stat_name; 
+
+spool off
+
+set pages 50000
+
+spool opdb__awrhistcmdtypes__&v_tag
+
+SELECT '&&v_host'
+       || '_'
+       || '&&v_dbname'
+       || '_'
+       || '&&v_hora'                          AS pkey,
+       TO_CHAR(c.begin_interval_time, 'hh24') hh24,
+       b.command_type,
+       COUNT(1)                               coun,
+       AVG(buffer_gets_delta)                 AVG_BUFFER_GETS,
+       AVG(elapsed_time_delta)                AVG_ELASPED_TIME,
+       AVG(rows_processed_delta)              AVG_ROWS_PROCESSED,
+       AVG(executions_delta)                  AVG_EXECUTIONS,
+       AVG(cpu_time_delta)                    AVG_CPU_TIME,
+       AVG(iowait_delta)                      AVG_IOWAIT,
+       AVG(clwait_delta)                      AVG_CLWAIT,
+       AVG(apwait_delta)                      AVG_APWAIT,
+       AVG(ccwait_delta)                      AVG_CCWAIT,
+       AVG(plsexec_time_delta)                AVG_PLSEXEC_TIME
+FROM   dba_hist_sqlstat a
+       inner join dba_hist_sqltext b
+               ON ( a.con_id = b.con_id
+                    AND a.sql_id = b.sql_id )
+       inner join dba_hist_snapshot c
+               ON ( a.snap_id = c.snap_id )
+WHERE  a.snap_id BETWEEN '&&v_min_snapid' AND '&&v_max_snapid'
+GROUP  BY '&&v_host'
+          || '_'
+          || '&&v_dbname'
+          || '_'
+          || '&&v_hora',
+          TO_CHAR(c.begin_interval_time, 'hh24'),
+          b.command_type; 
+
+spool off
+
+
+set lines 2000 pages 9999
+col SERVICE_ID format 999999999
+col CON_ID format 999999999
+col PDB format A30
+col NAME format A30
+col CREATION_DATE format A30
+col NETWORK_NAME format A45
+col FAILOVER_METHOD format A30
+col FAILOVER_TYPE format A30
+
+spool opdb__dbservicesinfo__&v_tag
+
+SELECT '&&v_host'	
+       || '_'	
+       || '&&v_dbname'	
+       || '_'	
+       || '&&v_hora'                          AS pkey,
+       con_id,
+       pdb,
+       service_id,
+       name service_name,
+       network_name,
+       TO_CHAR(creation_date, 'dd/mm/yyyy hh24:mi:ss') creation_date,
+       failover_method,
+       failover_type,
+       failover_retries,
+       failover_delay,
+       goal
+FROM cdb_services 
+ORDER BY NAME;
+
+spool off
+
+col owner format a40
+col segment_name format a40
+col segment_type format a20
+col tablespace_name format a40
+
+spool opdb__usrsegatt__&v_tag
+
+ SELECT '&&v_host'	
+       || '_'	
+       || '&&v_dbname'	
+       || '_'	
+       || '&&v_hora'                          AS pkey,
+        con_id,
+        owner,
+        segment_name,
+        segment_type,
+        tablespace_name
+ FROM cdb_segments
+ WHERE tablespace_name IN ('SYS', 'SYSTEM')
+ AND owner NOT IN
+ (SELECT name
+  FROM system.logstdby$skip_support
+  WHERE action=0);
+
+spool off