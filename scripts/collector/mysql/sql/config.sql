<<<<<<< HEAD
with global_status as (
    select upper(variable_name) as variable_name,
        variable_value
    from performance_schema.global_status a
    where a.variable_name not in ('FT_BOOLEAN_SYNTAX')
        and a.variable_name not like '%PUBLIC_KEY'
        and a.variable_name not like '%PRIVATE_KEY'
),
all_vars as (
    select variable_name,
        variable_value
    from (
            select upper(variable_name) as variable_name,
                variable_value
            from performance_schema.global_variables
            union
            select upper(variable_name),
                variable_value
            from performance_schema.session_variables
            where variable_name not in (
                    select variable_name
                    from performance_schema.global_variables
                )
        ) a
    where a.variable_name not in ('FT_BOOLEAN_SYNTAX')
        and a.variable_name not like '%PUBLIC_KEY'
        and a.variable_name not like '%PRIVATE_KEY'
),
all_plugins as (
    select if(agg.mysqlx_plugin > 0, 1, 0) as mysqlx_plugin_enabled,
        if(agg.memcached_plugin > 0, 1, 0) as memcached_plugin_enabled,
        if(agg.clone_plugin > 0, 1, 0) as clone_plugin_enabled,
        if(agg.keyring_plugin > 0, 1, 0) as keyring_plugin_enabled,
        if(agg.validate_password_plugin > 0, 1, 0) as validate_password_plugin_enabled,
        if(agg.thread_pool_plugin > 0, 1, 0) as thread_pool_plugin_enabled,
        if(agg.firewall_plugin > 0, 1, 0) as firewall_plugin_enabled
    from (
            select sum(
                    if(
                        upper(p.plugin_name) like '%MYSQLX%',
                        1,
                        0
                    )
                ) as mysqlx_plugin,
                sum(
                    if(
                        upper(p.plugin_name) like '%MEMCACHED%',
                        1,
                        0
                    )
                ) as memcached_plugin,
                sum(
                    if(
                        upper(p.plugin_name) like '%CLONE%',
                        1,
                        0
                    )
                ) as clone_plugin,
                sum(
                    if(
                        upper(p.plugin_name) like '%KEYRING%',
                        1,
                        0
                    )
                ) as keyring_plugin,
                sum(
                    if(
                        upper(p.plugin_name) like '%VALIDATE_PASSWORD%',
                        1,
                        0
                    )
                ) as validate_password_plugin,
                sum(
                    if(
                        upper(p.plugin_name) like '%THREAD_POOL%',
                        1,
                        0
                    )
                ) as thread_pool_plugin,
                sum(
                    if(
                        upper(p.plugin_name) like '%FIREWALL%',
                        1,
                        0
                    )
                ) as firewall_plugin
            from (
                    select p.plugin_name as plugin_name,
                        p.PLUGIN_STATUS
                    from information_schema.PLUGINS p
                ) p
        ) agg
),
data_summary as (
    select table_schema,
        count(table_name) as total_table_count,
        sum(if(upper(table_engine) = 'INNODB', 1, 0)) as innodb_table_count,
        sum(has_primary_key) as total_tables_with_primary_key,
        sum(if(has_primary_key = 0, 1, 0)) as total_tables_without_primary_key,
        sum(if(upper(table_engine) != 'INNODB', 1, 0)) as non_innodb_table_count,
        sum(table_rows) as total_row_count,
        sum(
            if(upper(table_engine) = 'INNODB', table_rows, 0)
        ) as innodb_table_row_count,
        sum(
            if(upper(table_engine) != 'INNODB', table_rows, 0)
        ) as non_innodb_table_row_count,
        sum(data_length) as total_data_size_bytes,
        sum(
            if(upper(table_engine) = 'INNODB', data_length, 0)
        ) as innodb_data_size_bytes,
        sum(
            if(upper(table_engine) != 'INNODB', data_length, 0)
        ) as non_innodb_data_size_bytes,
        sum(index_length) as total_index_size_bytes,
        sum(
            if(upper(table_engine) = 'INNODB', index_length, 0)
        ) as innodb_index_size_bytes,
        sum(
            if(upper(table_engine) != 'INNODB', index_length, 0)
        ) as non_innodb_index_size_bytes,
        sum(total_length) as total_size_bytes,
        sum(
            if(upper(table_engine) = 'INNODB', total_length, 0)
        ) as innodb_total_size_bytes,
        sum(
            if(upper(table_engine) != 'INNODB', total_length, 0)
        ) as non_innodb_total_size_bytes
    from (
            select t.table_schema as table_schema,
                t.table_name as table_name,
                t.table_rows as table_rows,
                t.DATA_LENGTH as DATA_LENGTH,
                t.INDEX_LENGTH as INDEX_LENGTH,
                t.DATA_LENGTH + t.INDEX_LENGTH as total_length,
                t.ROW_FORMAT as row_format,
                t.TABLE_TYPE as table_type,
                t.ENGINE as table_engine,
                if(pks.table_name is not null, 1, 0) as has_primary_key
            from information_schema.TABLES t
                left join (
                    select table_schema,
                        TABLE_NAME
                    from information_schema.statistics
                    where table_schema not in (
                            'mysql',
                            'information_schema',
                            'performance_schema',
                            'sys'
                        )
                    group by table_schema,
                        TABLE_NAME,
                        index_name
                    having SUM(
                            if(
                                non_unique = 0
                                and NULLABLE != 'YES',
                                1,
                                0
                            )
                        ) = count(*)
                ) pks on (
                    t.table_schema = pks.table_schema
                    and t.TABLE_NAME = pks.TABLE_NAME
                )
            where t.table_schema not in (
                    'mysql',
                    'information_schema',
                    'performance_schema',
                    'sys'
                )
        ) user_tables
    group by user_tables.table_schema
),
calculated_metrics as (
    select 'IS_MARIADB' as variable_name,
        if(upper(gv.variable_value) like '%MARIADB%', 1, 0) as variable_value
    from performance_schema.global_variables gv
    where gv.variable_name = 'VERSION'
    union
    select 'TABLE_SIZE' as variable_name,
        total_data_size_bytes as variable_value
    from data_summary
    union
    select 'TABLE_NO_INNODB_SIZE' as variable_name,
        non_innodb_data_size_bytes as variable_value
    from data_summary
    union
    select 'TABLE_INNODB_SIZE' as variable_name,
        innodb_data_size_bytes as variable_value
    from data_summary
    union
    select 'TABLE_COUNT' as variable_name,
        total_table_count as variable_value
    from data_summary
    union
    select 'TABLE_NO_INNODB_COUNT' as variable_name,
        non_innodb_table_count as variable_value
    from data_summary
    union
    select 'TABLE_INNODB_COUNT' as variable_name,
        innodb_table_count as variable_value
    from data_summary
    union
    select 'TABLE_NO_PK_COUNT' as variable_name,
        total_tables_without_primary_key as variable_value
    from data_summary
    union
    select 'MYSQLX_PLUGIN' as variable_name,
        p.mysqlx_plugin_enabled as variable_value
    from all_plugins p
    union
    select 'MEMCACHED_PLUGIN' as variable_name,
        p.memcached_plugin_enabled as variable_value
    from all_plugins p
    union
    select 'CLONE_PLUGIN' as variable_name,
        p.clone_plugin_enabled as variable_value
    from all_plugins p
    union
    select 'KEYRING_PLUGIN' as variable_name,
        p.keyring_plugin_enabled as variable_value
    from all_plugins p
    union
    select 'VALIDATE_PASSWORD_PLUGIN' as variable_name,
        p.validate_password_plugin_enabled as variable_value
    from all_plugins p
    union
    select 'THREAD_POOL_PLUGIN' as variable_name,
        p.thread_pool_plugin_enabled as variable_value
    from all_plugins p
    union
    select 'FIREWALL_PLUGIN' as variable_name,
        p.firewall_plugin_enabled as variable_value
    from all_plugins p
    union
    select 'VERSION_NUM' as variable_name,
        regexp_substr(gv.variable_value,'[0-9]+\.[0-9]+\.[0-9]+') as variable_value
    from performance_schema.global_variables gv
    where gv.variable_name = 'VERSION'
),
src as (
    select 'ALL_VARIABLES' as variable_category,
        variable_name,
        variable_value
    from all_vars
    union
    select 'GLOBAL_STATUS' as variable_category,
        variable_name,
        variable_value
    from global_status
    union
    select 'CALCULATED_METRIC' as variable_category,
        variable_name,
        variable_value
    from calculated_metrics
)
=======
>>>>>>> 5ae85790
select distinct concat(char(34), @PKEY, char(34)) as pkey,
    concat(char(34), @DMA_SOURCE_ID, char(34)) as dma_source_id,
    concat(char(34), @DMA_MANUAL_ID, char(34)) as dma_manual_id,
    concat(char(34), src.variable_category, char(34)) as variable_category,
    concat(char(34), src.variable_name, char(34)) as variable_name,
    concat(char(34), src.variable_value, char(34)) as variable_value
from (
        select 'ALL_VARIABLES' as variable_category,
            variable_name,
            variable_value
        from (
                select variable_name,
                    variable_value
                from (
                        select upper(variable_name) as variable_name,
                            variable_value
                        from performance_schema.global_variables
                        union
                        select upper(variable_name),
                            variable_value
                        from performance_schema.session_variables
                        where variable_name not in (
                                select variable_name
                                from performance_schema.global_variables
                            )
                    ) a
                where a.variable_name not in ('FT_BOOLEAN_SYNTAX')
                    and a.variable_name not like '%PUBLIC_KEY'
                    and a.variable_name not like '%PRIVATE_KEY'
            ) all_vars
        union
        select 'GLOBAL_STATUS' as variable_category,
            variable_name,
            variable_value
        from (
                select upper(variable_name) as variable_name,
                    variable_value
                from performance_schema.global_status a
                where a.variable_name not in ('FT_BOOLEAN_SYNTAX')
                    and a.variable_name not like '%PUBLIC_KEY'
                    and a.variable_name not like '%PRIVATE_KEY'
            ) global_status
        union
        select 'CALCULATED_METRIC' as variable_category,
            variable_name,
            variable_value
        from (
                select 'IS_MARIADB' as variable_name,
                    if(upper(gv.variable_value) like '%MARIADB%', 1, 0) as variable_value
                from performance_schema.global_variables gv
                where gv.variable_name = 'VERSION'
                union
                select 'TABLE_SIZE' as variable_name,
                    total_data_size_bytes as variable_value
                from (
                        select table_schema,
                            sum(data_length) as total_data_size_bytes
                        from (
                                select t.table_schema as table_schema,
                                    t.table_name as table_name,
                                    t.table_rows as table_rows,
                                    t.DATA_LENGTH as DATA_LENGTH,
                                    t.INDEX_LENGTH as INDEX_LENGTH,
                                    t.DATA_LENGTH + t.INDEX_LENGTH as total_length,
                                    t.ROW_FORMAT as row_format,
                                    t.TABLE_TYPE as table_type,
                                    t.ENGINE as table_engine,
                                    if(pks.table_name is not null, 1, 0) as has_primary_key
                                from information_schema.TABLES t
                                    left join (
                                        select table_schema,
                                            TABLE_NAME
                                        from information_schema.statistics
                                        where table_schema not in (
                                                'mysql',
                                                'information_schema',
                                                'performance_schema',
                                                'sys'
                                            )
                                        group by table_schema,
                                            TABLE_NAME,
                                            index_name
                                        having SUM(
                                                if(
                                                    non_unique = 0
                                                    and NULLABLE != 'YES',
                                                    1,
                                                    0
                                                )
                                            ) = count(*)
                                    ) pks on (
                                        t.table_schema = pks.table_schema
                                        and t.TABLE_NAME = pks.TABLE_NAME
                                    )
                                where t.table_schema not in (
                                        'mysql',
                                        'information_schema',
                                        'performance_schema',
                                        'sys'
                                    )
                            ) user_tables
                        group by user_tables.table_schema
                    ) data_summary
                union
                select 'TABLE_NO_INNODB_SIZE' as variable_name,
                    non_innodb_data_size_bytes as variable_value
                from (
                        select table_schema,
                            sum(
                                if(upper(table_engine) != 'INNODB', data_length, 0)
                            ) as non_innodb_data_size_bytes
                        from (
                                select t.table_schema as table_schema,
                                    t.table_name as table_name,
                                    t.table_rows as table_rows,
                                    t.DATA_LENGTH as DATA_LENGTH,
                                    t.INDEX_LENGTH as INDEX_LENGTH,
                                    t.DATA_LENGTH + t.INDEX_LENGTH as total_length,
                                    t.ROW_FORMAT as row_format,
                                    t.TABLE_TYPE as table_type,
                                    t.ENGINE as table_engine,
                                    if(pks.table_name is not null, 1, 0) as has_primary_key
                                from information_schema.TABLES t
                                    left join (
                                        select table_schema,
                                            TABLE_NAME
                                        from information_schema.statistics
                                        where table_schema not in (
                                                'mysql',
                                                'information_schema',
                                                'performance_schema',
                                                'sys'
                                            )
                                        group by table_schema,
                                            TABLE_NAME,
                                            index_name
                                        having SUM(
                                                if(
                                                    non_unique = 0
                                                    and NULLABLE != 'YES',
                                                    1,
                                                    0
                                                )
                                            ) = count(*)
                                    ) pks on (
                                        t.table_schema = pks.table_schema
                                        and t.TABLE_NAME = pks.TABLE_NAME
                                    )
                                where t.table_schema not in (
                                        'mysql',
                                        'information_schema',
                                        'performance_schema',
                                        'sys'
                                    )
                            ) user_tables
                        group by user_tables.table_schema
                    ) data_summary
                union
                select 'TABLE_INNODB_SIZE' as variable_name,
                    innodb_data_size_bytes as variable_value
                from (
                        select table_schema,
                            sum(
                                if(upper(table_engine) = 'INNODB', data_length, 0)
                            ) as innodb_data_size_bytes
                        from (
                                select t.table_schema as table_schema,
                                    t.table_name as table_name,
                                    t.table_rows as table_rows,
                                    t.DATA_LENGTH as DATA_LENGTH,
                                    t.INDEX_LENGTH as INDEX_LENGTH,
                                    t.DATA_LENGTH + t.INDEX_LENGTH as total_length,
                                    t.ROW_FORMAT as row_format,
                                    t.TABLE_TYPE as table_type,
                                    t.ENGINE as table_engine,
                                    if(pks.table_name is not null, 1, 0) as has_primary_key
                                from information_schema.TABLES t
                                    left join (
                                        select table_schema,
                                            TABLE_NAME
                                        from information_schema.statistics
                                        where table_schema not in (
                                                'mysql',
                                                'information_schema',
                                                'performance_schema',
                                                'sys'
                                            )
                                        group by table_schema,
                                            TABLE_NAME,
                                            index_name
                                        having SUM(
                                                if(
                                                    non_unique = 0
                                                    and NULLABLE != 'YES',
                                                    1,
                                                    0
                                                )
                                            ) = count(*)
                                    ) pks on (
                                        t.table_schema = pks.table_schema
                                        and t.TABLE_NAME = pks.TABLE_NAME
                                    )
                                where t.table_schema not in (
                                        'mysql',
                                        'information_schema',
                                        'performance_schema',
                                        'sys'
                                    )
                            ) user_tables
                        group by user_tables.table_schema
                    ) data_summary
                union
                select 'TABLE_COUNT' as variable_name,
                    total_table_count as variable_value
                from (
                        select table_schema,
                            count(table_name) as total_table_count
                        from (
                                select t.table_schema as table_schema,
                                    t.table_name as table_name,
                                    t.table_rows as table_rows,
                                    t.DATA_LENGTH as DATA_LENGTH,
                                    t.INDEX_LENGTH as INDEX_LENGTH,
                                    t.DATA_LENGTH + t.INDEX_LENGTH as total_length,
                                    t.ROW_FORMAT as row_format,
                                    t.TABLE_TYPE as table_type,
                                    t.ENGINE as table_engine,
                                    if(pks.table_name is not null, 1, 0) as has_primary_key
                                from information_schema.TABLES t
                                    left join (
                                        select table_schema,
                                            TABLE_NAME
                                        from information_schema.statistics
                                        where table_schema not in (
                                                'mysql',
                                                'information_schema',
                                                'performance_schema',
                                                'sys'
                                            )
                                        group by table_schema,
                                            TABLE_NAME,
                                            index_name
                                        having SUM(
                                                if(
                                                    non_unique = 0
                                                    and NULLABLE != 'YES',
                                                    1,
                                                    0
                                                )
                                            ) = count(*)
                                    ) pks on (
                                        t.table_schema = pks.table_schema
                                        and t.TABLE_NAME = pks.TABLE_NAME
                                    )
                                where t.table_schema not in (
                                        'mysql',
                                        'information_schema',
                                        'performance_schema',
                                        'sys'
                                    )
                            ) user_tables
                        group by user_tables.table_schema
                    ) data_summary
                union
                select 'TABLE_NO_INNODB_COUNT' as variable_name,
                    non_innodb_table_count as variable_value
                from (
                        select table_schema,
                            sum(if(upper(table_engine) != 'INNODB', 1, 0)) as non_innodb_table_count
                        from (
                                select t.table_schema as table_schema,
                                    t.table_name as table_name,
                                    t.table_rows as table_rows,
                                    t.DATA_LENGTH as DATA_LENGTH,
                                    t.INDEX_LENGTH as INDEX_LENGTH,
                                    t.DATA_LENGTH + t.INDEX_LENGTH as total_length,
                                    t.ROW_FORMAT as row_format,
                                    t.TABLE_TYPE as table_type,
                                    t.ENGINE as table_engine,
                                    if(pks.table_name is not null, 1, 0) as has_primary_key
                                from information_schema.TABLES t
                                    left join (
                                        select table_schema,
                                            TABLE_NAME
                                        from information_schema.statistics
                                        where table_schema not in (
                                                'mysql',
                                                'information_schema',
                                                'performance_schema',
                                                'sys'
                                            )
                                        group by table_schema,
                                            TABLE_NAME,
                                            index_name
                                        having SUM(
                                                if(
                                                    non_unique = 0
                                                    and NULLABLE != 'YES',
                                                    1,
                                                    0
                                                )
                                            ) = count(*)
                                    ) pks on (
                                        t.table_schema = pks.table_schema
                                        and t.TABLE_NAME = pks.TABLE_NAME
                                    )
                                where t.table_schema not in (
                                        'mysql',
                                        'information_schema',
                                        'performance_schema',
                                        'sys'
                                    )
                            ) user_tables
                        group by user_tables.table_schema
                    ) data_summary
                union
                select 'TABLE_INNODB_COUNT' as variable_name,
                    innodb_table_count as variable_value
                from (
                        select table_schema,
                            sum(if(upper(table_engine) = 'INNODB', 1, 0)) as innodb_table_count
                        from (
                                select t.table_schema as table_schema,
                                    t.table_name as table_name,
                                    t.table_rows as table_rows,
                                    t.DATA_LENGTH as DATA_LENGTH,
                                    t.INDEX_LENGTH as INDEX_LENGTH,
                                    t.DATA_LENGTH + t.INDEX_LENGTH as total_length,
                                    t.ROW_FORMAT as row_format,
                                    t.TABLE_TYPE as table_type,
                                    t.ENGINE as table_engine,
                                    if(pks.table_name is not null, 1, 0) as has_primary_key
                                from information_schema.TABLES t
                                    left join (
                                        select table_schema,
                                            TABLE_NAME
                                        from information_schema.statistics
                                        where table_schema not in (
                                                'mysql',
                                                'information_schema',
                                                'performance_schema',
                                                'sys'
                                            )
                                        group by table_schema,
                                            TABLE_NAME,
                                            index_name
                                        having SUM(
                                                if(
                                                    non_unique = 0
                                                    and NULLABLE != 'YES',
                                                    1,
                                                    0
                                                )
                                            ) = count(*)
                                    ) pks on (
                                        t.table_schema = pks.table_schema
                                        and t.TABLE_NAME = pks.TABLE_NAME
                                    )
                                where t.table_schema not in (
                                        'mysql',
                                        'information_schema',
                                        'performance_schema',
                                        'sys'
                                    )
                            ) user_tables
                        group by user_tables.table_schema
                    ) data_summary
                union
                select 'TABLE_NO_PK_COUNT' as variable_name,
                    total_tables_without_primary_key as variable_value
                from (
                        select table_schema,
                            sum(if(has_primary_key = 0, 1, 0)) as total_tables_without_primary_key
                        from (
                                select t.table_schema as table_schema,
                                    t.table_name as table_name,
                                    t.table_rows as table_rows,
                                    t.DATA_LENGTH as DATA_LENGTH,
                                    t.INDEX_LENGTH as INDEX_LENGTH,
                                    t.DATA_LENGTH + t.INDEX_LENGTH as total_length,
                                    t.ROW_FORMAT as row_format,
                                    t.TABLE_TYPE as table_type,
                                    t.ENGINE as table_engine,
                                    if(pks.table_name is not null, 1, 0) as has_primary_key
                                from information_schema.TABLES t
                                    left join (
                                        select table_schema,
                                            TABLE_NAME
                                        from information_schema.statistics
                                        where table_schema not in (
                                                'mysql',
                                                'information_schema',
                                                'performance_schema',
                                                'sys'
                                            )
                                        group by table_schema,
                                            TABLE_NAME,
                                            index_name
                                        having SUM(
                                                if(
                                                    non_unique = 0
                                                    and NULLABLE != 'YES',
                                                    1,
                                                    0
                                                )
                                            ) = count(*)
                                    ) pks on (
                                        t.table_schema = pks.table_schema
                                        and t.TABLE_NAME = pks.TABLE_NAME
                                    )
                                where t.table_schema not in (
                                        'mysql',
                                        'information_schema',
                                        'performance_schema',
                                        'sys'
                                    )
                            ) user_tables
                        group by user_tables.table_schema
                    ) data_summary
                union
                select 'MYSQLX_PLUGIN' as variable_name,
                    p.mysqlx_plugin_enabled as variable_value
                from (
                        select if(agg.mysqlx_plugin > 0, 1, 0) as mysqlx_plugin_enabled
                        from (
                                select sum(
                                        if(
                                            upper(p.plugin_name) like '%MYSQLX%',
                                            1,
                                            0
                                        )
                                    ) as mysqlx_plugin
                                from (
                                        select p.plugin_name as plugin_name,
                                            p.PLUGIN_STATUS
                                        from information_schema.PLUGINS p
                                    ) p
                            ) agg
                    ) p
                union
                select 'MEMCACHED_PLUGIN' as variable_name,
                    p.memcached_plugin_enabled as variable_value
                from (
                        select if(agg.memcached_plugin > 0, 1, 0) as memcached_plugin_enabled
                        from (
                                select sum(
                                        if(
                                            upper(p.plugin_name) like '%MEMCACHED%',
                                            1,
                                            0
                                        )
                                    ) as memcached_plugin
                                from (
                                        select p.plugin_name as plugin_name,
                                            p.PLUGIN_STATUS
                                        from information_schema.PLUGINS p
                                    ) p
                            ) agg
                    ) p
                union
                select 'CLONE_PLUGIN' as variable_name,
                    p.clone_plugin_enabled as variable_value
                from (
                        select if(agg.clone_plugin > 0, 1, 0) as clone_plugin_enabled
                        from (
                                select sum(
                                        if(
                                            upper(p.plugin_name) like '%CLONE%',
                                            1,
                                            0
                                        )
                                    ) as clone_plugin
                                from (
                                        select p.plugin_name as plugin_name,
                                            p.PLUGIN_STATUS
                                        from information_schema.PLUGINS p
                                    ) p
                            ) agg
                    ) p
                union
                select 'KEYRING_PLUGIN' as variable_name,
                    p.keyring_plugin_enabled as variable_value
                from (
                        select if(agg.keyring_plugin > 0, 1, 0) as keyring_plugin_enabled
                        from (
                                select sum(
                                        if(
                                            upper(p.plugin_name) like '%KEYRING%',
                                            1,
                                            0
                                        )
                                    ) as keyring_plugin
                                from (
                                        select p.plugin_name as plugin_name,
                                            p.PLUGIN_STATUS
                                        from information_schema.PLUGINS p
                                    ) p
                            ) agg
                    ) p
                union
                select 'VALIDATE_PASSWORD_PLUGIN' as variable_name,
                    p.validate_password_plugin_enabled as variable_value
                from (
                        select if(agg.validate_password_plugin > 0, 1, 0) as validate_password_plugin_enabled
                        from (
                                select sum(
                                        if(
                                            upper(p.plugin_name) like '%VALIDATE_PASSWORD%',
                                            1,
                                            0
                                        )
                                    ) as validate_password_plugin
                                from (
                                        select p.plugin_name as plugin_name,
                                            p.PLUGIN_STATUS
                                        from information_schema.PLUGINS p
                                    ) p
                            ) agg
                    ) p
                union
                select 'THREAD_POOL_PLUGIN' as variable_name,
                    p.thread_pool_plugin_enabled as variable_value
                from (
                        select if(agg.thread_pool_plugin > 0, 1, 0) as thread_pool_plugin_enabled
                        from (
                                select sum(
                                        if(
                                            upper(p.plugin_name) like '%THREAD_POOL%',
                                            1,
                                            0
                                        )
                                    ) as thread_pool_plugin
                                from (
                                        select p.plugin_name as plugin_name,
                                            p.PLUGIN_STATUS
                                        from information_schema.PLUGINS p
                                    ) p
                            ) agg
                    ) p
                union
                select 'FIREWALL_PLUGIN' as variable_name,
                    p.firewall_plugin_enabled as variable_value
                from (
                        select if(agg.firewall_plugin > 0, 1, 0) as firewall_plugin_enabled
                        from (
                                select sum(
                                        if(
                                            upper(p.plugin_name) like '%FIREWALL%',
                                            1,
                                            0
                                        )
                                    ) as firewall_plugin
                                from (
                                        select p.plugin_name as plugin_name,
                                            p.PLUGIN_STATUS
                                        from information_schema.PLUGINS p
                                    ) p
                            ) agg
                    ) p
                union
                select 'VERSION_NUM' as variable_name,
                    if(
                        version() rlike '^[0-9]+\.[0-9]+\.[0-9]+$' = 1,
                        version(),
                        SUBSTRING_INDEX(VERSION(), '.', 2) || '.0'
                    ) as variable_value
            ) calculated_metrics
    ) src;<|MERGE_RESOLUTION|>--- conflicted
+++ resolved
@@ -1,263 +1,3 @@
-<<<<<<< HEAD
-with global_status as (
-    select upper(variable_name) as variable_name,
-        variable_value
-    from performance_schema.global_status a
-    where a.variable_name not in ('FT_BOOLEAN_SYNTAX')
-        and a.variable_name not like '%PUBLIC_KEY'
-        and a.variable_name not like '%PRIVATE_KEY'
-),
-all_vars as (
-    select variable_name,
-        variable_value
-    from (
-            select upper(variable_name) as variable_name,
-                variable_value
-            from performance_schema.global_variables
-            union
-            select upper(variable_name),
-                variable_value
-            from performance_schema.session_variables
-            where variable_name not in (
-                    select variable_name
-                    from performance_schema.global_variables
-                )
-        ) a
-    where a.variable_name not in ('FT_BOOLEAN_SYNTAX')
-        and a.variable_name not like '%PUBLIC_KEY'
-        and a.variable_name not like '%PRIVATE_KEY'
-),
-all_plugins as (
-    select if(agg.mysqlx_plugin > 0, 1, 0) as mysqlx_plugin_enabled,
-        if(agg.memcached_plugin > 0, 1, 0) as memcached_plugin_enabled,
-        if(agg.clone_plugin > 0, 1, 0) as clone_plugin_enabled,
-        if(agg.keyring_plugin > 0, 1, 0) as keyring_plugin_enabled,
-        if(agg.validate_password_plugin > 0, 1, 0) as validate_password_plugin_enabled,
-        if(agg.thread_pool_plugin > 0, 1, 0) as thread_pool_plugin_enabled,
-        if(agg.firewall_plugin > 0, 1, 0) as firewall_plugin_enabled
-    from (
-            select sum(
-                    if(
-                        upper(p.plugin_name) like '%MYSQLX%',
-                        1,
-                        0
-                    )
-                ) as mysqlx_plugin,
-                sum(
-                    if(
-                        upper(p.plugin_name) like '%MEMCACHED%',
-                        1,
-                        0
-                    )
-                ) as memcached_plugin,
-                sum(
-                    if(
-                        upper(p.plugin_name) like '%CLONE%',
-                        1,
-                        0
-                    )
-                ) as clone_plugin,
-                sum(
-                    if(
-                        upper(p.plugin_name) like '%KEYRING%',
-                        1,
-                        0
-                    )
-                ) as keyring_plugin,
-                sum(
-                    if(
-                        upper(p.plugin_name) like '%VALIDATE_PASSWORD%',
-                        1,
-                        0
-                    )
-                ) as validate_password_plugin,
-                sum(
-                    if(
-                        upper(p.plugin_name) like '%THREAD_POOL%',
-                        1,
-                        0
-                    )
-                ) as thread_pool_plugin,
-                sum(
-                    if(
-                        upper(p.plugin_name) like '%FIREWALL%',
-                        1,
-                        0
-                    )
-                ) as firewall_plugin
-            from (
-                    select p.plugin_name as plugin_name,
-                        p.PLUGIN_STATUS
-                    from information_schema.PLUGINS p
-                ) p
-        ) agg
-),
-data_summary as (
-    select table_schema,
-        count(table_name) as total_table_count,
-        sum(if(upper(table_engine) = 'INNODB', 1, 0)) as innodb_table_count,
-        sum(has_primary_key) as total_tables_with_primary_key,
-        sum(if(has_primary_key = 0, 1, 0)) as total_tables_without_primary_key,
-        sum(if(upper(table_engine) != 'INNODB', 1, 0)) as non_innodb_table_count,
-        sum(table_rows) as total_row_count,
-        sum(
-            if(upper(table_engine) = 'INNODB', table_rows, 0)
-        ) as innodb_table_row_count,
-        sum(
-            if(upper(table_engine) != 'INNODB', table_rows, 0)
-        ) as non_innodb_table_row_count,
-        sum(data_length) as total_data_size_bytes,
-        sum(
-            if(upper(table_engine) = 'INNODB', data_length, 0)
-        ) as innodb_data_size_bytes,
-        sum(
-            if(upper(table_engine) != 'INNODB', data_length, 0)
-        ) as non_innodb_data_size_bytes,
-        sum(index_length) as total_index_size_bytes,
-        sum(
-            if(upper(table_engine) = 'INNODB', index_length, 0)
-        ) as innodb_index_size_bytes,
-        sum(
-            if(upper(table_engine) != 'INNODB', index_length, 0)
-        ) as non_innodb_index_size_bytes,
-        sum(total_length) as total_size_bytes,
-        sum(
-            if(upper(table_engine) = 'INNODB', total_length, 0)
-        ) as innodb_total_size_bytes,
-        sum(
-            if(upper(table_engine) != 'INNODB', total_length, 0)
-        ) as non_innodb_total_size_bytes
-    from (
-            select t.table_schema as table_schema,
-                t.table_name as table_name,
-                t.table_rows as table_rows,
-                t.DATA_LENGTH as DATA_LENGTH,
-                t.INDEX_LENGTH as INDEX_LENGTH,
-                t.DATA_LENGTH + t.INDEX_LENGTH as total_length,
-                t.ROW_FORMAT as row_format,
-                t.TABLE_TYPE as table_type,
-                t.ENGINE as table_engine,
-                if(pks.table_name is not null, 1, 0) as has_primary_key
-            from information_schema.TABLES t
-                left join (
-                    select table_schema,
-                        TABLE_NAME
-                    from information_schema.statistics
-                    where table_schema not in (
-                            'mysql',
-                            'information_schema',
-                            'performance_schema',
-                            'sys'
-                        )
-                    group by table_schema,
-                        TABLE_NAME,
-                        index_name
-                    having SUM(
-                            if(
-                                non_unique = 0
-                                and NULLABLE != 'YES',
-                                1,
-                                0
-                            )
-                        ) = count(*)
-                ) pks on (
-                    t.table_schema = pks.table_schema
-                    and t.TABLE_NAME = pks.TABLE_NAME
-                )
-            where t.table_schema not in (
-                    'mysql',
-                    'information_schema',
-                    'performance_schema',
-                    'sys'
-                )
-        ) user_tables
-    group by user_tables.table_schema
-),
-calculated_metrics as (
-    select 'IS_MARIADB' as variable_name,
-        if(upper(gv.variable_value) like '%MARIADB%', 1, 0) as variable_value
-    from performance_schema.global_variables gv
-    where gv.variable_name = 'VERSION'
-    union
-    select 'TABLE_SIZE' as variable_name,
-        total_data_size_bytes as variable_value
-    from data_summary
-    union
-    select 'TABLE_NO_INNODB_SIZE' as variable_name,
-        non_innodb_data_size_bytes as variable_value
-    from data_summary
-    union
-    select 'TABLE_INNODB_SIZE' as variable_name,
-        innodb_data_size_bytes as variable_value
-    from data_summary
-    union
-    select 'TABLE_COUNT' as variable_name,
-        total_table_count as variable_value
-    from data_summary
-    union
-    select 'TABLE_NO_INNODB_COUNT' as variable_name,
-        non_innodb_table_count as variable_value
-    from data_summary
-    union
-    select 'TABLE_INNODB_COUNT' as variable_name,
-        innodb_table_count as variable_value
-    from data_summary
-    union
-    select 'TABLE_NO_PK_COUNT' as variable_name,
-        total_tables_without_primary_key as variable_value
-    from data_summary
-    union
-    select 'MYSQLX_PLUGIN' as variable_name,
-        p.mysqlx_plugin_enabled as variable_value
-    from all_plugins p
-    union
-    select 'MEMCACHED_PLUGIN' as variable_name,
-        p.memcached_plugin_enabled as variable_value
-    from all_plugins p
-    union
-    select 'CLONE_PLUGIN' as variable_name,
-        p.clone_plugin_enabled as variable_value
-    from all_plugins p
-    union
-    select 'KEYRING_PLUGIN' as variable_name,
-        p.keyring_plugin_enabled as variable_value
-    from all_plugins p
-    union
-    select 'VALIDATE_PASSWORD_PLUGIN' as variable_name,
-        p.validate_password_plugin_enabled as variable_value
-    from all_plugins p
-    union
-    select 'THREAD_POOL_PLUGIN' as variable_name,
-        p.thread_pool_plugin_enabled as variable_value
-    from all_plugins p
-    union
-    select 'FIREWALL_PLUGIN' as variable_name,
-        p.firewall_plugin_enabled as variable_value
-    from all_plugins p
-    union
-    select 'VERSION_NUM' as variable_name,
-        regexp_substr(gv.variable_value,'[0-9]+\.[0-9]+\.[0-9]+') as variable_value
-    from performance_schema.global_variables gv
-    where gv.variable_name = 'VERSION'
-),
-src as (
-    select 'ALL_VARIABLES' as variable_category,
-        variable_name,
-        variable_value
-    from all_vars
-    union
-    select 'GLOBAL_STATUS' as variable_category,
-        variable_name,
-        variable_value
-    from global_status
-    union
-    select 'CALCULATED_METRIC' as variable_category,
-        variable_name,
-        variable_value
-    from calculated_metrics
-)
-=======
->>>>>>> 5ae85790
 select distinct concat(char(34), @PKEY, char(34)) as pkey,
     concat(char(34), @DMA_SOURCE_ID, char(34)) as dma_source_id,
     concat(char(34), @DMA_MANUAL_ID, char(34)) as dma_manual_id,
