--- conflicted
+++ resolved
@@ -278,7 +278,6 @@
 }
 
 WriteLog -logLocation $foldername\$logFile -logMessage "Retriving SQL Server Installed Components..." -logOperation "BOTH"
-<<<<<<< HEAD
     sqlcmd -S $serverName -i sql\componentsInstalled.sql -d master -U $collectionUserName -P $collectionUserPass -C -l 30 -W -m 1 -u -v pkey=$pkey dmaSourceId=$dmaSourceId dmaManualId=$manualUniqueId -s"|" | findstr /v /c:"---" > $foldername\$compFileName
 
 WriteLog -logLocation $foldername\$logFile -logMessage "Retriving SQL Server Properties..." -logOperation "BOTH"
@@ -304,33 +303,7 @@
 
 WriteLog -logLocation $foldername\$logFile -logMessage "Retriving SQL Server Configuration Info..." -logOperation "BOTH"
     sqlcmd -S $serverName -i sql\dbServerConfigurationSettings.sql -d master -U $collectionUserName -P $collectionUserPass -C -l 30 -W -m 1 -u -v pkey=$pkey dmaSourceId=$dmaSourceId dmaManualId=$manualUniqueId -s"|" | findstr /v /c:"---" > $foldername\$dbServerConfig
-=======
-    sqlcmd -S $serverName -i sql\componentsInstalled.sql -d master -U $collectionUserName -P $collectionUserPass -C -l 30 -W -m 1 -u -v pkey=$pkey dmaSourceId=$dmaSourceId dmaManualId=$collectionTag -s"|" | findstr /v /c:"---" > $foldername\$compFileName
-
-WriteLog -logLocation $foldername\$logFile -logMessage "Retriving SQL Server Properties..." -logOperation "BOTH"
-    sqlcmd -S $serverName -i sql\serverProperties.sql -d master -U $collectionUserName -P $collectionUserPass -C -l 30 -W -m 1 -u -v pkey=$pkey dmaSourceId=$dmaSourceId dmaManualId=$collectionTag -s"|" | findstr /v /c:"---" > $foldername\$srvFileName
-
-WriteLog -logLocation $foldername\$logFile -logMessage "Retriving SQL Server CloudSQL Unsupported Flag Info..." -logOperation "BOTH"
-    sqlcmd -S $serverName -i sql\dbServerUnsupportedFlags.sql -d master -U $collectionUserName -P $collectionUserPass -C -l 30 -W -m 1 -u -v pkey=$pkey dmaSourceId=$dmaSourceId dmaManualId=$collectionTag -s"|" | findstr /v /c:"---" > $foldername\$dbServerFlags
-
-WriteLog -logLocation $foldername\$logFile -logMessage "Retriving SQL Server Features in Use Info..." -logOperation "BOTH"
-    sqlcmd -S $serverName -i sql\dbServerFeatures.sql -d master -U $collectionUserName -P $collectionUserPass -C -l 30 -W -m 1 -u -v pkey=$pkey dmaSourceId=$dmaSourceId dmaManualId=$collectionTag -s"|" | findstr /v /c:"---" > $foldername\$blockingFeatures
-
-WriteLog -logLocation $foldername\$logFile -logMessage "Retriving SQL Server Linked Server Info..." -logOperation "BOTH"
-    sqlcmd -S $serverName -i sql\linkedServers.sql -d master -U $collectionUserName -P $collectionUserPass -C -l 30 -W -m 1 -u -v pkey=$pkey dmaSourceId=$dmaSourceId dmaManualId=$collectionTag -s"|" | findstr /v /c:"---" > $foldername\$linkedServers
-
-WriteLog -logLocation $foldername\$logFile -logMessage "Retriving SQL Server Cluster Node Info..." -logOperation "BOTH"
-    sqlcmd -S $serverName -i sql\dbClusterNodes.sql -d master -U $collectionUserName -P $collectionUserPass -C -l 30 -W -m 1 -u -v pkey=$pkey dmaSourceId=$dmaSourceId dmaManualId=$collectionTag -s"|" | findstr /v /c:"---" > $foldername\$dbClusterNodes
-
-WriteLog -logLocation $foldername\$logFile -logMessage "Retriving SQL Server DBCC Trace Info..." -logOperation "BOTH"
-    sqlcmd -S $serverName -i sql\dbccTraceFlags.sql -d master -U $collectionUserName -P $collectionUserPass -C -l 30 -W -m 1 -u -v pkey=$pkey dmaSourceId=$dmaSourceId dmaManualId=$collectionTag -s"|" | findstr /v /c:"---" > $foldername\$dbccTraceFlg
-
-WriteLog -logLocation $foldername\$logFile -logMessage "Retriving SQL Server Disk Volume Info..." -logOperation "BOTH"
-    sqlcmd -S $serverName -i sql\diskVolumeInfo.sql -d master -U $collectionUserName -P $collectionUserPass -C -l 30 -W -m 1 -u -v pkey=$pkey dmaSourceId=$dmaSourceId dmaManualId=$collectionTag -s"|" | findstr /v /c:"---" > $foldername\$diskVolumeInfo
-
-WriteLog -logLocation $foldername\$logFile -logMessage "Retriving SQL Server Configuration Info..." -logOperation "BOTH"
-    sqlcmd -S $serverName -i sql\dbServerConfigurationSettings.sql -d master -U $collectionUserName -P $collectionUserPass -C -l 30 -W -m 1 -u -v pkey=$pkey dmaSourceId=$dmaSourceId dmaManualId=$collectionTag -s"|" | findstr /v /c:"---" > $foldername\$dbServerConfig
->>>>>>> 38a5683e
+
    
 ### First establish headers for the collection files which could execute against multiple databases in the instance
 Set-Content -Path $foldername\$objectList -Encoding utf8 -Value "PKEY|database_name|schema_name|object_name|object_type|object_type_desc|object_count|lines_of_code|associated_table_name|dma_source_id|dma_manual_id"
@@ -344,7 +317,6 @@
 ### Iterate through collections that could execute against multiple databases in the instance
 foreach ($databaseName in $dbNameArray) {
     WriteLog -logLocation $foldername\$logFile -logMessage "Retriving SQL Server Object Info for Database $databaseName ..." -logOperation "BOTH"
-<<<<<<< HEAD
         sqlcmd -S $serverName -i sql\objectList.sql -d $databaseName -U $collectionUserName -P $collectionUserPass -C -l 30 -W -m 1 -u -h-1 -v pkey=$pkey database=$databaseName dmaSourceId=$dmaSourceId dmaManualId=$manualUniqueId -s"|" | findstr /v /c:"---" | Add-Content -Path $foldername\$objectList -Encoding utf8
 
     WriteLog -logLocation $foldername\$logFile -logMessage "Retriving SQL Server Table Info for Database $databaseName ..." -logOperation "BOTH"
@@ -364,27 +336,6 @@
 
     WriteLog -logLocation $foldername\$logFile -logMessage "Retriving SQL Server DMV Perfmon Info for Database $databaseName ..." -logOperation "BOTH"
         sqlcmd -S $serverName -i sql\dbServerDmvPerfmon.sql -d $databaseName -U $collectionUserName -P $collectionUserPass -C -l 30 -W -m 1 -u -h-1 -v pkey=$pkey database=$databaseName dmaSourceId=$dmaSourceId dmaManualId=$manualUniqueId -s"|" | findstr /v /c:"---" | Add-Content -Path $foldername\$dbServerDmvPerfmon -Encoding utf8
-=======
-        sqlcmd -S $serverName -i sql\objectList.sql -d $databaseName -U $collectionUserName -P $collectionUserPass -C -l 30 -W -m 1 -u -h-1 -v pkey=$pkey database=$databaseName dmaSourceId=$dmaSourceId dmaManualId=$collectionTag -s"|" | findstr /v /c:"---" | Add-Content -Path $foldername\$objectList -Encoding utf8
-
-    WriteLog -logLocation $foldername\$logFile -logMessage "Retriving SQL Server Table Info for Database $databaseName ..." -logOperation "BOTH"
-        sqlcmd -S $serverName -i sql\tableList.sql -d $databaseName -U $collectionUserName -P $collectionUserPass -C -l 30 -W -m 1 -u -h-1 -v pkey=$pkey database=$databaseName dmaSourceId=$dmaSourceId dmaManualId=$collectionTag -s"|" | findstr /v /c:"---" | Add-Content -Path $foldername\$tableList -Encoding utf8
-
-    WriteLog -logLocation $foldername\$logFile -logMessage "Retriving SQL Server Index Info for Database $databaseName ..." -logOperation "BOTH"
-        sqlcmd -S $serverName -i sql\indexList.sql -d $databaseName -U $collectionUserName -P $collectionUserPass -C -l 30 -W -m 1 -u -h-1 -v pkey=$pkey database=$databaseName dmaSourceId=$dmaSourceId dmaManualId=$collectionTag -s"|" | findstr /v /c:"---" | Add-Content -Path $foldername\$indexList -Encoding utf8
-
-    WriteLog -logLocation $foldername\$logFile -logMessage "Retriving SQL Server Column Datatype Info for Database $databaseName ..." -logOperation "BOTH"
-        sqlcmd -S $serverName -i sql\columnDatatypes.sql -d $databaseName -U $collectionUserName -P $collectionUserPass -C -l 30 -W -m 1 -u -h-1 -v pkey=$pkey database=$databaseName dmaSourceId=$dmaSourceId dmaManualId=$collectionTag -s"|" | findstr /v /c:"---" | Add-Content -Path $foldername\$columnDatatypes -Encoding utf8
-
-    WriteLog -logLocation $foldername\$logFile -logMessage "Retriving SQL Server User Connection Info for Database $databaseName ..." -logOperation "BOTH"
-        sqlcmd -S $serverName -i sql\userConnectionInfo.sql -d $databaseName -U $collectionUserName -P $collectionUserPass -C -l 30 -W -m 1 -u -h-1 -v pkey=$pkey database=$databaseName dmaSourceId=$dmaSourceId dmaManualId=$collectionTag -s"|" | findstr /v /c:"---" | Add-Content -Path $foldername\$userConnectionList -Encoding utf8
-
-    WriteLog -logLocation $foldername\$logFile -logMessage "Retriving SQL Server Database Size Info for Database $databaseName ..." -logOperation "BOTH"
-        sqlcmd -S $serverName -i sql\dbSizes.sql -d $databaseName -U $collectionUserName -P $collectionUserPass -C -l 30 -W -m 1 -u -h-1 -v pkey=$pkey database=$databaseName dmaSourceId=$dmaSourceId dmaManualId=$collectionTag -s"|" | findstr /v /c:"---" | Add-Content -Path $foldername\$dbsizes -Encoding utf8
-
-    WriteLog -logLocation $foldername\$logFile -logMessage "Retriving SQL Server DMV Perfmon Info for Database $databaseName ..." -logOperation "BOTH"
-        sqlcmd -S $serverName -i sql\dbServerDmvPerfmon.sql -d $databaseName -U $collectionUserName -P $collectionUserPass -C -l 30 -W -m 1 -u -h-1 -v pkey=$pkey database=$databaseName dmaSourceId=$dmaSourceId dmaManualId=$collectionTag -s"|" | findstr /v /c:"---" | Add-Content -Path $foldername\$dbServerDmvPerfmon -Encoding utf8
->>>>>>> 38a5683e
 }
 
 # Pull perfmon file if we are running from same server.  Generate empty file if running on remote server
@@ -395,30 +346,18 @@
     if (($instancename -eq "MSSQLSERVER") -and ([string]$env:computername.toUpper() -ne [string]$machinename.toUpper())) {
         .\dmaSQLServerPerfmonDataset.ps1 -operation createemptyfile -perfmonOutDir $foldername -perfmonOutFile $perfMonOutput -pkey $pkey -dmaSourceId $dmaSourceId -dmaManualId $manualUniqueId
     } else {
-<<<<<<< HEAD
         .\dmaSQLServerPerfmonDataset.ps1 -operation createemptyfile -managedInstanceName $instancename -perfmonOutDir $foldername -perfmonOutFile $perfMonOutput -pkey $pkey -dmaSourceId $dmaSourceId -dmaManualId $manualUniqueId
-=======
-        .\dmaSQLServerPerfmonDataset.ps1 -operation createemptyfile -namedInstanceName $instancename -perfmonOutDir $foldername -perfmonOutFile $perfMonOutput -pkey $pkey -dmaSourceId $dmaSourceId -dmaManualId $collectionTag
->>>>>>> 38a5683e
     }
 } else {
     WriteLog -logLocation $foldername\$logFile -logMessage "Retrieving Perfmon Information..."  -logOperation "FILE"
     if (($instancename -eq "MSSQLSERVER") -and ([string]$env:computername.toUpper() -eq [string]$machinename.toUpper())) {
         .\dmaSQLServerPerfmonDataset.ps1 -operation collect -perfmonOutDir $foldername -perfmonOutFile $perfMonOutput -pkey $pkey -dmaSourceId $dmaSourceId -dmaManualId $manualUniqueId
     } elseif (($instancename -ne "MSSQLSERVER") -and ([string]$env:computername.toUpper() -eq [string]$machinename.toUpper())) {
-<<<<<<< HEAD
         .\dmaSQLServerPerfmonDataset.ps1 -operation collect -managedInstanceName $instancename -perfmonOutDir $foldername -perfmonOutFile $perfMonOutput -pkey $pkey -dmaSourceId $dmaSourceId -dmaManualId $manualUniqueId
-=======
-        .\dmaSQLServerPerfmonDataset.ps1 -operation collect -namedInstanceName $instancename -perfmonOutDir $foldername -perfmonOutFile $perfMonOutput -pkey $pkey -dmaSourceId $dmaSourceId -dmaManualId $collectionTag
->>>>>>> 38a5683e
     } elseif (($instancename -eq "MSSQLSERVER") -and ([string]$env:computername.toUpper() -ne [string]$machinename.toUpper())) {
         .\dmaSQLServerPerfmonDataset.ps1 -operation createemptyfile -perfmonOutDir $foldername -perfmonOutFile $perfMonOutput -pkey $pkey -dmaSourceId $dmaSourceId -dmaManualId $manualUniqueId
     } elseif (($instancename -ne "MSSQLSERVER") -and ([string]$env:computername.toUpper() -ne [string]$machinename.toUpper())) {
-<<<<<<< HEAD
         .\dmaSQLServerPerfmonDataset.ps1 -operation createemptyfile -managedInstanceName $instancename -perfmonOutDir $foldername -perfmonOutFile $perfMonOutput -pkey $pkey -dmaSourceId $dmaSourceId -dmaManualId $manualUniqueId
-=======
-        .\dmaSQLServerPerfmonDataset.ps1 -operation createemptyfile -namedInstanceName $instancename -perfmonOutDir $foldername -perfmonOutFile $perfMonOutput -pkey $pkey -dmaSourceId $dmaSourceId -dmaManualId $collectionTag
->>>>>>> 38a5683e
     }
 }
 
