--- conflicted
+++ resolved
@@ -1,4 +1,4 @@
-﻿# Copyright 2023 Google LLC
+# Copyright 2023 Google LLC
 #
 # Licensed under the Apache License, Version 2.0 (the "License");
 # you may not use this file except in compliance with the License.
@@ -345,30 +345,18 @@
     if (($instancename -eq "MSSQLSERVER") -and ([string]$env:computername.toUpper() -ne [string]$machinename.toUpper())) {
         .\dmaSQLServerPerfmonDataset.ps1 -operation createemptyfile -perfmonOutDir $foldername -perfmonOutFile $perfMonOutput -pkey $pkey -dmaSourceId $dmaSourceId -dmaManualId $manualUniqueId
     } else {
-<<<<<<< HEAD
         .\dmaSQLServerPerfmonDataset.ps1 -operation createemptyfile -managedInstanceName $instancename -perfmonOutDir $foldername -perfmonOutFile $perfMonOutput -pkey $pkey -dmaSourceId $dmaSourceId -dmaManualId $manualUniqueId
-=======
-        .\dmaSQLServerPerfmonDataset.ps1 -operation createemptyfile -namedInstanceName $instancename -perfmonOutDir $foldername -perfmonOutFile $perfMonOutput -pkey $pkey -dmaSourceId $dmaSourceId -dmaManualId $collectionTag
->>>>>>> 867539e9
     }
 } else {
     WriteLog -logLocation $foldername\$logFile -logMessage "Retrieving Perfmon Information..."  -logOperation "FILE"
     if (($instancename -eq "MSSQLSERVER") -and ([string]$env:computername.toUpper() -eq [string]$machinename.toUpper())) {
         .\dmaSQLServerPerfmonDataset.ps1 -operation collect -perfmonOutDir $foldername -perfmonOutFile $perfMonOutput -pkey $pkey -dmaSourceId $dmaSourceId -dmaManualId $manualUniqueId
     } elseif (($instancename -ne "MSSQLSERVER") -and ([string]$env:computername.toUpper() -eq [string]$machinename.toUpper())) {
-<<<<<<< HEAD
         .\dmaSQLServerPerfmonDataset.ps1 -operation collect -managedInstanceName $instancename -perfmonOutDir $foldername -perfmonOutFile $perfMonOutput -pkey $pkey -dmaSourceId $dmaSourceId -dmaManualId $manualUniqueId
-=======
-        .\dmaSQLServerPerfmonDataset.ps1 -operation collect -namedInstanceName $instancename -perfmonOutDir $foldername -perfmonOutFile $perfMonOutput -pkey $pkey -dmaSourceId $dmaSourceId -dmaManualId $collectionTag
->>>>>>> 867539e9
     } elseif (($instancename -eq "MSSQLSERVER") -and ([string]$env:computername.toUpper() -ne [string]$machinename.toUpper())) {
         .\dmaSQLServerPerfmonDataset.ps1 -operation createemptyfile -perfmonOutDir $foldername -perfmonOutFile $perfMonOutput -pkey $pkey -dmaSourceId $dmaSourceId -dmaManualId $manualUniqueId
     } elseif (($instancename -ne "MSSQLSERVER") -and ([string]$env:computername.toUpper() -ne [string]$machinename.toUpper())) {
-<<<<<<< HEAD
         .\dmaSQLServerPerfmonDataset.ps1 -operation createemptyfile -managedInstanceName $instancename -perfmonOutDir $foldername -perfmonOutFile $perfMonOutput -pkey $pkey -dmaSourceId $dmaSourceId -dmaManualId $manualUniqueId
-=======
-        .\dmaSQLServerPerfmonDataset.ps1 -operation createemptyfile -namedInstanceName $instancename -perfmonOutDir $foldername -perfmonOutFile $perfMonOutput -pkey $pkey -dmaSourceId $dmaSourceId -dmaManualId $collectionTag
->>>>>>> 867539e9
     }
 }
 
