# Copyright 2024 Google LLC
#
# Licensed under the Apache License, Version 2.0 (the "License");
# you may not use this file except in compliance with the License.
# You may obtain a copy of the License at
#
#     https://www.apache.org/licenses/LICENSE-2.0
#
# Unless required by applicable law or agreed to in writing, software
# distributed under the License is distributed on an "AS IS" BASIS,
# WITHOUT WARRANTIES OR CONDITIONS OF ANY KIND, either express or implied.
# See the License for the specific language governing permissions and
# limitations under the License.
<#
.SYNOPSIS
    .
.DESCRIPTION
    Executes the necessary scripts to collect data from SQL Server and Perfmon to be uploaded to Google Database Migration Assistant for review.

    If user and password are supplied, that will be used to execute the script.  Otherwise default credentials hardcoded in the script will be used
.PARAMETER serverName
    Connection string usually in the form of [server name / ip address]\[instance name] (required)
.PARAMETER port
    Connection port (default:1433 / optional)
.PARAMETER database
    Run assessment for a single database (default:all / optional)
.PARAMETER collectionUserName
    Collection username (required)
.PARAMETER collectionUserPass
    Collection username password (required)
.PARAMETER ignorePerfmon
    Signals if the perfmon collection should be skipped (default:false) 
.PARAMETER manualUniqueId
    Tag that can be supplied by the customer to make a collection unique.  Maps to the internal variable dmaManualId (optional)
.PARAMETER collectVMSpecs
    Whether to explicitly request credentials to collect data from the VM hosting the DB if the current users credentials are not sufficient.
    Note the script will attempt to collect VM specs using the current users regardless. (default:false) 
.PARAMETER useWindowsAuthentication
    Specifies if the loging to the database will utilize the current Windows Authenticated User or the supplied username / password for SQL Authentication (default:false) 
.EXAMPLE
    To use a specific username / password combination for a named instance:
        instanceReview.ps1 -serverName [server name / ip address]\[instance name] -collectionUserName [collection username] -collectionUserPass [collection username password] -ignorePerfmon [true/false] -dmaManualId [string]
    
    To use a specific username / password combination for a default instance:
        instanceReview.ps1 -serverName [server name / ip address] -collectionUserName [collection username] -collectionUserPass [collection username password] -ignorePerfmon [true/false] -dmaManualId [string]

.NOTES
    https://googlecloudplatform.github.io/database-assessment/
#>
Param(
    [Parameter(Mandatory = $true)][string]$serverName = "",
    [Parameter(Mandatory = $false)][string]$port = "default",
    [Parameter(Mandatory = $false)][string]$database = "all",
    [Parameter(Mandatory = $false)][string]$collectionUserName,
    [Parameter(Mandatory = $false)][string]$collectionUserPass,
    [Parameter(Mandatory = $false)][string]$ignorePerfmon = "false",
    [Parameter(Mandatory = $false)][string]$manualUniqueId = "NA",
    [Parameter(Mandatory = $false)][switch]$collectVMSpecs,
    [Parameter(Mandatory = $false)][switch]$useWindowsAuthentication = $false
)

Import-Module $PSScriptRoot\dmaCollectorCommonFunctions.psm1

$powerShellVersion = $PSVersionTable.PSVersion.Major
$foldername = ""
$errorCount = 0

if ($ignorePerfmon -eq "true") {
    Write-Host "#############################################################"
    Write-Host "#                                                           #"
    Write-Host "#  !!!! No Windows Perfmon Data Will be Collected !!!!      #"
    Write-Host "#   A migration complexity score will be computed only ...  #"
    Write-Host "#                                                           #"
    Write-Host "#          No Right-Sizing Data will be collected           #"
    Write-Host "#                                                           #"
    Write-Host "#                                                           #"
    Write-Host "#############################################################"
    Write-Host ""
    Write-Host ""
    Write-Host ""
    $ignorePerfmonAck = Read-Host -Prompt "Acknowledge with a 'Y' to Continue"

    if ($ignorePerfmonAck.ToUpper() -ne "Y") {
        Write-Host "Did not Acknowldege Perfmon Warning..."
        Write-Host "Exiting Collector......."
        Exit
    }
}

if ((([string]::IsNullorEmpty($collectionUserPass)) -or ([string]$collectionUserPass -eq "false")) -and (-not $useWindowsAuthentication)) {
    if ([string]($collectionUserName) -ne $(whoami)) {
        Write-Output ""
        Write-Output "Collection Username password parameter is not provided"
        $passPrompt = Read-Host 'Please enter your password' -AsSecureString
        $collectionUserPass = [Runtime.InteropServices.Marshal]::PtrToStringAuto([Runtime.InteropServices.Marshal]::SecureStringToBSTR($passPrompt))
        Set-Item -Path env:SQLCMDUSER -Value $collectionUserName
        Set-Item -Path env:SQLCMDPASSWORD -Value $collectionUserPass
        Write-Output ""
    }
    else {
        Write-Host ""
        Write-Host ""
        Write-Host "#############################################################"
        Write-Host "#                                                           #"
        Write-Host "#                                                           #"
        Write-Host "#   Executing Collection with Windows Authenticated User    #"
        Write-Host "#                                                           #"
        Write-Host "#                                                           #"
        Write-Host "#############################################################"
        Write-Host ""
        Write-Host ""   
    }
}
else {
    Write-Host ""
    Write-Host ""
    Write-Host "#############################################################"
    Write-Host "#                                                           #"
    Write-Host "#                                                           #"
    Write-Host "#   Executing Collection with Windows Authenticated User    #"
    Write-Host "#                                                           #"
    Write-Host "#                                                           #"
    Write-Host "#############################################################"
    Write-Host ""
    Write-Host ""
}

if ([string]::IsNullorEmpty($serverName)) {
    Write-Output "Server parameter $serverName is empty.  Ensure that the parameter is provided"
    Exit 1
}
elseif ([string]::IsNullorEmpty($collectionUserName) -and (-not $useWindowsAuthentication)) {
    Write-Output "Collection Username parameter $collectionUserName is empty."
    Write-Output "Ensure that the parameter is provided or -useWindowsAuthentication is specified"
    Exit 1
}
elseif (((checkStringForSpecialChars -inputString $manualUniqueId) -eq "fail") -and (![string]::IsNullorEmpty($manualUniqueId))) {
    Write-Output "Manual Unique Id parameter $manualUniqueId contains spaces or special characters.  Ensure that the parameter contains only letters, numbers and no spaces"
    Exit 1
}
else {
    if (([string]::IsNullorEmpty($port)) -or ($port -eq "default")) {
        WriteLog -logMessage "Retrieving Metadata Information from $serverName" -logOperation "MESSAGE"
        $inputServerName = $serverName
<<<<<<< HEAD
        $folderObj = sqlcmd -S $serverName -i sql\foldername.sql -C -l 30 -W -m 1 -u -w 32768 -v database=$database | findstr /v /c:"---"
        $validSQLInstanceVersionCheckArray = @(sqlcmd -S $serverName -i sql\checkValidInstanceVersion.sql -C -l 30 -W -m 1 -u -h-1 -w 32768)
        $dbNameArray = @(sqlcmd -S $serverName -i sql\getDBList.sql -C -l 30 -W -m 1 -u -h-1 -w 32768 -v database=$database)
        $dmaSourceIdObj = @(sqlcmd -S $serverName -i sql\getDmaSourceId.sql -C -l 30 -W -m 1 -u -h-1 -w 32768)
=======
        $folderObj = sqlcmd -S $serverName -i sql\foldername.sql -U $collectionUserName -P $collectionUserPass -C -l 30 -W -m 1 -u -w 32768 -v database=$database | findstr /v /c:"---"
        $validSQLInstanceVersionCheckArray = @(sqlcmd -S $serverName -i sql\checkValidInstanceVersion.sql -U $collectionUserName -P $collectionUserPass -C -l 30 -W -m 1 -u -h-1 -w 32768)
        $dbNameArray = @(sqlcmd -S $serverName -i sql\getDBList.sql -d master -U $collectionUserName -P $collectionUserPass -C -l 30 -W -m 1 -u -h-1 -w 32768 -v database=$database)
        $dmaSourceIdObj = @(sqlcmd -S $serverName -i sql\getDmaSourceId.sql -U $collectionUserName -P $collectionUserPass -C -l 30 -W -m 1 -u -h-1 -w 32768)
>>>>>>> 245c1dd7
        if ([string]$database -ne "all") {
            $validDBObj = sqlcmd -S $serverName -i sql\checkValidDatabase.sql -C -l 30 -W -m 1 -u -h-1 -w 32768 -v database=$database | findstr /v /c:"-"
            if (([string]::IsNullorEmpty($folderObj)) -or ([int]$validDBObj -eq 0)) {
                Write-Output " "
                Write-Output "SQL Server Database $database not valid.  Exiting Script...."
                Exit 1                
            }
        }
    }
    else {
        $inputServerName = $serverName
        $serverName = "$serverName,$port"
        WriteLog -logMessage "Retrieving Metadata Information from $serverName" -logOperation "MESSAGE"
<<<<<<< HEAD
        $folderObj = sqlcmd -S $serverName -i sql\foldername.sql -C -l 30 -W -m 1 -u -w 32768 -v database=$database | findstr /v /c:"---"
        $validSQLInstanceVersionCheckArray = @(sqlcmd -S $serverName -i sql\checkValidInstanceVersion.sql -C -l 30 -W -m 1 -u -h-1 -w 32768)
        $dbNameArray = @(sqlcmd -S $serverName -i sql\getDBList.sql -C -l 30 -W -m 1 -u -h-1 -w 32768 -v database=$database)
        $dmaSourceIdObj = @(sqlcmd -S $serverName -i sql\getDmaSourceId.sql -C -l 30 -W -m 1 -u -h-1 -w 32768)
=======
        $folderObj = sqlcmd -S $serverName -i sql\foldername.sql -U $collectionUserName -P $collectionUserPass -C -l 30 -W -m 1 -u -w 32768 -v database=$database | findstr /v /c:"---"
        $validSQLInstanceVersionCheckArray = @(sqlcmd -S $serverName -i sql\checkValidInstanceVersion.sql -d master -U $collectionUserName -P $collectionUserPass -C -l 30 -W -m 1 -u -h-1 -w 32768)
        $dbNameArray = @(sqlcmd -S $serverName -i sql\getDBList.sql -d master -U $collectionUserName -P $collectionUserPass -C -l 30 -W -m 1 -u -h-1 -w 32768 -v database=$database)
        $dmaSourceIdObj = @(sqlcmd -S $serverName -i sql\getDmaSourceId.sql -U $collectionUserName -P $collectionUserPass -C -l 30 -W -m 1 -u -h-1-w 32768)
>>>>>>> 245c1dd7
        if ([string]$database -ne "all") {
            $validDBObj = sqlcmd -S $serverName -i sql\checkValidDatabase.sql -C -l 30 -W -m 1 -u -h-1 -w 32768 -v database=$database | findstr /v /c:"-"
            if (([string]::IsNullorEmpty($folderObj)) -or ([int]$validDBObj -eq 0)) {
                Write-Output " "
                Write-Output "SQL Server Database $database not valid.  Exiting Script...."
                Exit 1                
            }
        }
    }
}

if ([string]::IsNullorEmpty($folderObj)) {
    Write-Output " "
    Write-Output "Connection Error to SQL Server $serverName.  Exiting Script...."
    Exit 1
}

<# Fixup Variables to build folder name, check valid version, check if cloud #>
$splitobj = $folderObj[1].Split('')
$values = $splitobj | ForEach-Object { if ($_.Trim() -ne '') { $_ } }

$dbversion = $values[0].Replace('.', '')
$machinename = $values[1]
if ([string]$database -eq "all") {
    $dbname = $values[2]
}
else {
    $dbname = $database
}
$instancename = $values[3]
$current_ts = $values[4]
$pkey = $values[5]
$dmaSourceId = $dmaSourceIdObj[0]

$splitValidInstanceVerisionCheckObj = $validSQLInstanceVersionCheckArray[0].Split('')
$validSQLInstanceVersionCheckValues = $splitValidInstanceVerisionCheckObj | ForEach-Object { if ($_.Trim() -ne '') { $_ } }
$isValidSQLInstanceVersion = $validSQLInstanceVersionCheckValues[0]
$isCloudOrLinuxHost = $validSQLInstanceVersionCheckValues[1]

<<<<<<< HEAD
$op_version = "4.3.31" 
=======
$op_version = "4.3.30" 
>>>>>>> 245c1dd7

if ([string]($isValidSQLInstanceVersion) -eq "N") {
    Write-Host "#############################################################"
    Write-Host "#                                                           #"
    Write-Host "#          !!!! Collector has not been tested !!!!          #"
    Write-Host "#              with this version of SQL Server              #"
    Write-Host "#                                                           #"
    Write-Host "#          Supported Versions are 2008R2 thru 2022          #"
    Write-Host "#               Collection Errors may Occur                 #"
    Write-Host "#                                                           #"
    Write-Host "#                                                           #"
    Write-Host "#############################################################"
    Write-Host ""
    Write-Host ""
    Write-Host ""
    $versionAck = Read-Host -Prompt "Acknowledge with a 'Y' to Continue"

    if ($versionAck.ToUpper() -ne "Y") {
        Write-Host "Did not Acknowldege Version Warning..."
        Write-Host "Exiting Collector......."
        Exit
    }
}

if ($ignorePerfmon -eq "true") {
    $perfCounterLabel = "NoPerfCounter"
}
else {
    $perfCounterLabel = "PerfCounter"
}

$foldername = 'opdb' + '_' + 'mssql' + '_' + $perfCounterLabel + '__' + $dbversion + '_' + $op_version + '_' + $machinename + '_' + $dbname + '_' + $instancename + '_' + $current_ts
$logFile = 'opdb_mssql_collectorLog' + '__' + $dbversion + '_' + $op_version + '_' + $machinename + '_' + $dbname + '_' + $instancename + '_' + $current_ts + '.log'
$sqlErrorLogFile = 'opdb_mssql_sqlErrorlog' + '__' + $dbversion + '_' + $op_version + '_' + $machinename + '_' + $dbname + '_' + $instancename + '_' + $current_ts + '.log'

$folderLength = ($PSScriptRoot + '\' + $foldername).Length
if ($folderLength -le 260) {
    WriteLog -logMessage "Creating directory $PSScriptRoot\$foldername" -logOperation "MESSAGE"
    Write-Output " "
    $null = New-Item -Name $foldername -ItemType Directory
}
else {
    WriteLog -logMessage "Folder length exceeds 260 characters.  Run collection tool from a path with less characters" -logOperation "MESSAGE"
    WriteLog -logMessage "Folder being created is: $PSScriptRoot\$foldername" -logOperation "MESSAGE"
    Write-Output " "
    Write-Host "$("[{0:MM/dd/yy} {0:HH:mm:ss}]" -f (Get-Date)) Consider shortening foldername by reducing 'db-migration-assessment-collection-scripts-sqlserver' to 'google-dma'" -ForegroundColor red
    Exit 1
}

$logFileArray = @($logFile, $sqlErrorLogFile)

WriteLog -logMessage "Checking directory path + log file name lengths for max length limitations..." -logOperation "MESSAGE"
foreach ($logFileName in $logFileArray) {
    $folderLength = ($PSScriptRoot + '\' + $foldername + '\' + $logFileName).Length
    if ($folderLength -gt 260) {
        WriteLog -logMessage "Output file $PSScriptRoot\$foldername\$logFileName name exceeds 260 characters." -logOperation "MESSAGE"
        Write-Output " "
        Write-Host "$("[{0:MM/dd/yy} {0:HH:mm:ss}]" -f (Get-Date)) Execute collection from a path with less than 260 characters." -ForegroundColor red
        Write-Host "$("[{0:MM/dd/yy} {0:HH:mm:ss}]" -f (Get-Date)) Consider shortening foldername by reducing 'db-migration-assessment-collection-scripts-sqlserver' to 'google-dma'" -ForegroundColor red
        Exit 1
    }
}

WriteLog -logLocation $foldername\$logFile -logMessage "PS Version Table" -logOperation "FILE"
$PSVersionTable | out-string | Add-Content -Encoding utf8 -Path $foldername\$logFile

WriteLog -logLocation $foldername\$logFile -logMessage "SQLCMD Version Table" -logOperation "FILE"
$sqlcmdVersion = Get-Command sqlcmd | Select-Object -ExpandProperty Version
$requiredVersion = "12.0.6024.0"
if ($sqlcmdVersion -lt $requiredVersion) {
    Write-Host "#############################################################"
    Write-Host "#                                                           #"
    Write-Host "#       !!!! The installed version of SQL CMD is !!!!       #"
    Write-Host "#              lower than the required version              #"
    Write-Host "#                                                           #"
    Write-Host "#          Supported Versions ODBC >= $requiredVersion      #"
    Write-Host "#               Collection Errors may Occur                 #"
    Write-Host "#                                                           #"
    Write-Host "#                                                           #"
    Write-Host "#############################################################"
    Write-Host ""
    Write-Host ""
    Write-Host ""
    $versionAck = Read-Host -Prompt "Acknowledge with a 'Y' to Continue"

    if ($versionAck.ToUpper() -ne "Y") {
        Write-Host "Did not Acknowldege SQL CMD Version Warning..."
        Write-Host "Exiting Collector......."
        Exit
    }
    WriteLog -logLocation $foldername\$logFile -logMessage $sqlcmdVersion -logOperation "FILE"
}
else {
    WriteLog -logLocation $foldername\$logFile -logMessage $sqlcmdVersion -logOperation "FILE"
}

WriteLog -logLocation $foldername\$logFile -logMessage "Output Encoding Table" -logOperation "FILE"
$OutputEncoding | out-string | Add-Content -Encoding utf8 -Path $foldername\$logFile

if ([string]::IsNullorEmpty($dmaSourceId)) {
    WriteLog -logLocation $foldername\$logFile -logMessage "Derived parameter DMASourceID is not populated.  Defaulting value...." -logOperation "BOTH"
    WriteLog -logLocation $foldername\$logFile -logMessage " " -logOperation "BOTH"
    $dmaSourceId = 'NotPopulated'
}
else {
    WriteLog -logLocation $foldername\$logFile -logMessage "DMA Source Id: $dmaSourceId " -logOperation "FILE"
    WriteLog -logLocation $foldername\$logFile -logMessage " " -logOperation "FILE"
}

WriteLog -logLocation $foldername\$logFile -logMessage "DMA Manual Id: $manualUniqueId " -logOperation "FILE"
WriteLog -logLocation $foldername\$logFile -logMessage " " -logOperation "FILE"

WriteLog -logLocation $foldername\$logFile -logMessage "SQL Server Version: $dbversion " -logOperation "FILE"
WriteLog -logLocation $foldername\$logFile -logMessage " " -logOperation "FILE"
 
WriteLog -logLocation $foldername\$logFile -logMessage "Execution Variables List" -logOperation "FILE"
WriteLog -logLocation $foldername\$logFile -logMessage " " -logOperation "FILE"
WriteLog -logLocation $foldername\$logFile -logMessage "serverName = $inputServerName " -logOperation "FILE"
WriteLog -logLocation $foldername\$logFile -logMessage "port = $port " -logOperation "FILE"
WriteLog -logLocation $foldername\$logFile -logMessage "database = $database " -logOperation "FILE"
if ($useWindowsAuthentication) {
    WriteLog -logLocation $foldername\$logFile -logMessage "collectionUserName = $(whoami) " -logOperation "FILE"
}
else {
    WriteLog -logLocation $foldername\$logFile -logMessage "collectionUserName = $collectionUserName " -logOperation "FILE"
}

WriteLog -logLocation $foldername\$logFile -logMessage "ignorePerfmon = $ignorePerfmon " -logOperation "FILE"
WriteLog -logLocation $foldername\$logFile -logMessage " " -logOperation "FILE"
WriteLog -logLocation $foldername\$logFile -logMessage "connectionString = $serverName " -logOperation "FILE"
WriteLog -logLocation $foldername\$logFile -logMessage " " -logOperation "FILE"

$outputFileSuffix = '__' + $dbversion + '_' + $op_version + '_' + $machinename + '_' + $dbname + '_' + $instancename + '_' + $current_ts + '.csv'

$compFileName = 'opdb' + '__' + 'CompInstalled' + $outputFileSuffix
$srvFileName = 'opdb' + '__' + 'ServerProps' + $outputFileSuffix
$blockingFeatures = 'opdb' + '__' + 'BlockFeatures' + $outputFileSuffix
$linkedServers = 'opdb' + '__' + 'LinkedSrvrs' + $outputFileSuffix
$dbsizes = 'opdb' + '__' + 'DbSizes' + $outputFileSuffix
$dbClusterNodes = 'opdb' + '__' + 'DbClusterNodes' + $outputFileSuffix
$objectList = 'opdb' + '__' + 'ObjectList' + $outputFileSuffix
$tableList = 'opdb' + '__' + 'TableList' + $outputFileSuffix
$indexList = 'opdb' + '__' + 'IndexList' + $outputFileSuffix
$columnDatatypes = 'opdb' + '__' + 'ColumnDatatypes' + $outputFileSuffix
$userConnectionList = 'opdb' + '__' + 'UserConnections' + $outputFileSuffix
$perfMonOutput = 'opdb' + '__' + 'PerfMonData' + $outputFileSuffix
$dbccTraceFlg = 'opdb' + '__' + 'DbccTrace' + $outputFileSuffix
$diskVolumeInfo = 'opdb' + '__' + 'DiskVolInfo' + $outputFileSuffix
$dbServerFlags = 'opdb' + '__' + 'DbServerFlags' + $outputFileSuffix
$dbServerConfig = 'opdb' + '__' + 'DbServerConfig' + $outputFileSuffix
$dbServerDmvPerfmon = 'opdb' + '__' + 'DmvPerfmon' + $outputFileSuffix
$manifestFile = 'opdb' + '__' + 'manifest' + $outputFileSuffix
$computerSpecsFile = 'opdb' + '__' + 'DbMachineSpecs' + $outputFileSuffix
$tranLogBkupCountByDayByHour = 'opdb' + '__' + 'TranLogBkupCountByHourByDay' + $outputFileSuffix
$tranLogBkupSizeByDayByHour = 'opdb' + '__' + 'TranLogBkupSizeByHourByDay' + $outputFileSuffix
$databaseLevelBlockingFeatures = 'opdb' + '__' + 'DatabaseLevelBlockFeatures' + $outputFileSuffix

$outputFileArray = @($compFileName,
    $srvFileName,
    $blockingFeatures,
    $linkedServers,
    $dbsizes,
    $dbClusterNodes,
    $objectList,
    $tableList,
    $indexList,
    $columnDatatypes,
    $userConnectionList,
    $perfMonOutput,
    $dbccTraceFlg,
    $diskVolumeInfo,
    $dbServerFlags,
    $dbServerConfig,
    $dbServerDmvPerfmon,
    $manifestFile,
    $computerSpecsFile
    $tranLogBkupCountByDayByHour,
    $tranLogBkupSizeByDayByHour,
    $databaseLevelBlockingFeatures)

WriteLog -logMessage "Checking directory path + output file name lengths for max length limitations..." -logOperation "MESSAGE"
foreach ($directory in $outputFileArray) {
    $folderLength = ($PSScriptRoot + '\' + $foldername + '\' + $directory).Length
    if ($folderLength -gt 260) {
        WriteLog -logMessage "Output file $PSScriptRoot\$foldername\$directory name exceeds 260 characters." -logOperation "MESSAGE"
        Write-Output " "
        WriteLog -logMessage "Execute collection from a path with less than 260 characters." -logOperation "MESSAGE"
        Write-Host "$("[{0:MM/dd/yy} {0:HH:mm:ss}]" -f (Get-Date)) Execute collection from a path with less than 260 characters." -ForegroundColor red
        Write-Host "$("[{0:MM/dd/yy} {0:HH:mm:ss}]" -f (Get-Date)) Consider shortening foldername by reducing 'db-migration-assessment-collection-scripts-sqlserver' to 'google-dma'" -ForegroundColor red
        Exit 1
    }
}

WriteLog -logLocation $foldername\$logFile -logMessage "Executing Assessment on Server $serverName Against the Following Databases:" -logOperation "BOTH"
foreach ($dbNameList in $dbNameArray) {
    WriteLog -logLocation $foldername\$logFile -logMessage "            $dbNameList" -logOperation "BOTH"
}

WriteLog -logLocation $foldername\$logFile -logMessage "Retrieving SQL Server Installed Components..." -logOperation "BOTH"
sqlcmd -S $serverName -i sql\componentsInstalled.sql -d master -C -l 30 -W -m 1 -u -w 32768 -v pkey=$pkey dmaSourceId=$dmaSourceId dmaManualId=$manualUniqueId -s"|" | findstr /v /c:"---" > $foldername\$compFileName

WriteLog -logLocation $foldername\$logFile -logMessage "Retrieving SQL Server Properties..." -logOperation "BOTH"
sqlcmd -S $serverName -i sql\serverProperties.sql -d master -C -l 30 -W -m 1 -u -w 32768 -v pkey=$pkey dmaSourceId=$dmaSourceId dmaManualId=$manualUniqueId -s"|" | findstr /v /c:"---" > $foldername\$srvFileName

WriteLog -logLocation $foldername\$logFile -logMessage "Retrieving SQL Server CloudSQL Unsupported Flag Info..." -logOperation "BOTH"
sqlcmd -S $serverName -i sql\dbServerUnsupportedFlags.sql -d master -C -l 30 -W -m 1 -u -w 32768 -v pkey=$pkey dmaSourceId=$dmaSourceId dmaManualId=$manualUniqueId -s"|" | findstr /v /c:"---" > $foldername\$dbServerFlags

WriteLog -logLocation $foldername\$logFile -logMessage "Retrieving SQL Server Blocked Features in Use..." -logOperation "BOTH"
sqlcmd -S $serverName -i sql\dbServerFeatures.sql -d master -C -l 30 -W -m 1 -u -w 32768 -v pkey=$pkey dmaSourceId=$dmaSourceId dmaManualId=$manualUniqueId -s"|" | findstr /v /c:"---" > $foldername\$blockingFeatures

WriteLog -logLocation $foldername\$logFile -logMessage "Retrieving SQL Server Linked Server Info..." -logOperation "BOTH"
sqlcmd -S $serverName -i sql\linkedServersDetail.sql -d master -C -l 30 -W -m 1 -u -w 32768 -v pkey=$pkey dmaSourceId=$dmaSourceId dmaManualId=$manualUniqueId -s"|" | findstr /v /c:"---" > $foldername\$linkedServers

WriteLog -logLocation $foldername\$logFile -logMessage "Retrieving SQL Server Cluster Node Info..." -logOperation "BOTH"
sqlcmd -S $serverName -i sql\dbClusterNodes.sql -d master -C -l 30 -W -m 1 -u -w 32768 -v pkey=$pkey dmaSourceId=$dmaSourceId dmaManualId=$manualUniqueId -s"|" | findstr /v /c:"---" > $foldername\$dbClusterNodes

WriteLog -logLocation $foldername\$logFile -logMessage "Retrieving SQL Server DBCC Trace Info..." -logOperation "BOTH"
sqlcmd -S $serverName -i sql\dbccTraceFlags.sql -d master -C -l 30 -W -m 1 -u -w 32768 -v pkey=$pkey dmaSourceId=$dmaSourceId dmaManualId=$manualUniqueId -s"|" | findstr /v /c:"---" > $foldername\$dbccTraceFlg

WriteLog -logLocation $foldername\$logFile -logMessage "Retrieving SQL Server Disk Volume Info..." -logOperation "BOTH"
sqlcmd -S $serverName -i sql\diskVolumeInfo.sql -d master -C -l 30 -W -m 1 -u -w 32768 -v pkey=$pkey dmaSourceId=$dmaSourceId dmaManualId=$manualUniqueId -s"|" | findstr /v /c:"---" > $foldername\$diskVolumeInfo

WriteLog -logLocation $foldername\$logFile -logMessage "Retrieving SQL Server Configuration Info..." -logOperation "BOTH"
sqlcmd -S $serverName -i sql\dbServerConfigurationSettings.sql -d master -C -l 30 -W -m 1 -u -w 32768 -v pkey=$pkey dmaSourceId=$dmaSourceId dmaManualId=$manualUniqueId -s"|" | findstr /v /c:"---" > $foldername\$dbServerConfig

if ($isCloudOrLinuxHost -eq "AZURE") {
    WriteLog -logLocation $foldername\$logFile -logMessage "Unavailable in AZURE.....Skipping SQL Server Transaction Log Backup Info..." -logOperation "BOTH"
    Set-Content -Path $foldername\$tranLogBkupCountByDayByHour -Encoding utf8 -Value "PKEY|collection_date|day_of_month|total_logs_generated|h0_count|h1_count|h2_count|h3_count|h4_count|h5_count|h6_count|h7_count|h8_count|h9_count|h10_count|h11_count|h12_count|h13_count|h14_count|h15_count|h16_count|h17_count|h18_count|h19_count|h20_count|h21_count|h22_count|h23_count|avg_per_hour|dma_source_id|dma_manual_id"
    Set-Content -Path $foldername\$tranLogBkupSizeByDayByHour -Encoding utf8 -Value "PKEY|collection_date|day_of_month|total_logs_generated_in_mb|h0_size_in_mb|h1_size_in_mb|h2_size_in_mb|h3_size_in_mb|h4_size_in_mb|h5_size_in_mb|h6_size_in_mb|h7_size_in_mb|h8_size_in_mb|h9_size_in_mb|h10_size_in_mb|h11_size_in_mb|h12_size_in_mb|h13_size_in_mb|h14_size_in_mb|h15_size_in_mb|h16_size_in_mb|h17_size_in_mb|h18_size_in_mb|h19_size_in_mb|h20_size_in_mb|h21_size_in_mb|h22_size_in_mb|h23_size_in_mb|avg_mb_per_hour|dma_source_id|dma_manual_id"
}
else {
    WriteLog -logLocation $foldername\$logFile -logMessage "Retrieving SQL Server Transaction Log Backup Info..." -logOperation "BOTH"
    sqlcmd -S $serverName -i sql\dbServerTranLogBackupCountByDayByHour.sql -d msdb -C -l 30 -W -m 1 -u -w 32768 -v pkey=$pkey dmaSourceId=$dmaSourceId dmaManualId=$manualUniqueId -s"|" | findstr /v /c:"---" > $foldername\$tranLogBkupCountByDayByHour
    sqlcmd -S $serverName -i sql\dbServerTranLogBackupSizeByDayByHour.sql -d msdb -C -l 30 -W -m 1 -u -w 32768 -v pkey=$pkey dmaSourceId=$dmaSourceId dmaManualId=$manualUniqueId -s"|" | findstr /v /c:"---" > $foldername\$tranLogBkupSizeByDayByHour    
}

### First establish headers for the collection files which could execute against multiple databases in the instance
Set-Content -Path $foldername\$objectList -Encoding utf8 -Value "PKEY|database_name|schema_name|object_name|object_type|object_type_desc|object_count|lines_of_code|associated_table_name|dma_source_id|dma_manual_id"
Set-Content -Path $foldername\$tableList -Encoding utf8 -Value "PKEY|database_name|schema_name|table_name|partition_count|is_memory_optimized|temporal_type|is_external|lock_escalation|is_tracked_by_cdc|text_in_row_limit|is_replicated|row_count|data_compression|total_space_mb|used_space_mb|unused_space_mb|dma_source_id|dma_manual_id|partition_type"
Set-Content -Path $foldername\$indexList -Encoding utf8 -Value "PKEY|database_name|schema_name|table_name|index_name|index_type|is_primary_key|is_unique|fill_factor|allow_page_locks|has_filter|data_compression|data_compression_desc|is_partitioned|count_key_ordinal|count_partition_ordinal|count_is_included_column|total_space_mb|dma_source_id|dma_manual_id"
Set-Content -Path $foldername\$columnDatatypes -Encoding utf8 -Value "PKEY|database_name|schema_name|table_name|datatype|max_length|precision|scale|is_computed|is_filestream|is_masked|encryption_type|is_sparse|rule_object_id|column_count|dma_source_id|dma_manual_id"
Set-Content -Path $foldername\$userConnectionList -Encoding utf8 -Value "PKEY|database_name|is_user_process|host_name|program_name|login_name|num_reads|num_writes|last_read|last_write|reads|logical_reads|writes|client_interface_name|nt_domain|nt_user_name|client_net_address|local_net_address|dma_source_id|dma_manual_id,protocol_type|protocol_version|protocol_hex_version"
Set-Content -Path $foldername\$dbsizes -Encoding utf8 -Value "PKEY|database_name|type_desc|current_size_mb|dma_source_id|dma_manual_id"
Set-Content -Path $foldername\$dbServerDmvPerfmon -Encoding utf8 -Value "PKEY|collection_time|available_mbytes|physicaldisk_avg_disk_bytes_read|physicaldisk_avg_disk_bytes_write|physicaldisk_avg_disk_bytes_read_sec|physicaldisk_avg_disk_bytes_write_sec|physicaldisk_disk_reads_sec|physicaldisk_disk_writes_sec|processor_idle_time_pct|processor_total_time_pct|processor_frequency|processor_queue_length|buffer_cache_hit_ratio|checkpoint_pages_sec|free_list_stalls_sec|page_life_expectancy|page_lookups_sec|page_reads_sec|page_writes_sec|user_connection_count|memory_grants_pending|target_server_memory_kb|total_server_memory_kb|batch_requests_sec|dma_source_id|dma_manual_id"
Set-Content -Path $foldername\$databaseLevelBlockingFeatures -Encoding utf8 -Value "PKEY|database_name|feature_name|is_enabled_or_used|occurance_count|dma_source_id|dma_manual_id"

### Iterate through collections that could execute against multiple databases in the instance
foreach ($databaseName in $dbNameArray) {
    WriteLog -logLocation $foldername\$logFile -logMessage "Retrieving SQL Server Object Info for Database $databaseName ..." -logOperation "BOTH"
    sqlcmd -S $serverName -i sql\objectList.sql -d $databaseName -C -l 30 -W -m 1 -u -h-1 -w 32768 -v pkey=$pkey database=$databaseName dmaSourceId=$dmaSourceId dmaManualId=$manualUniqueId -s"|" | findstr /v /c:"---" | Add-Content -Path $foldername\$objectList -Encoding utf8

    WriteLog -logLocation $foldername\$logFile -logMessage "Retrieving SQL Server Table Info for Database $databaseName ..." -logOperation "BOTH"
    sqlcmd -S $serverName -i sql\tableList.sql -d $databaseName -C -l 30 -W -m 1 -u -h-1 -w 32768 -v pkey=$pkey database=$databaseName dmaSourceId=$dmaSourceId dmaManualId=$manualUniqueId -s"|" | findstr /v /c:"---" | Add-Content -Path $foldername\$tableList -Encoding utf8

    WriteLog -logLocation $foldername\$logFile -logMessage "Retrieving SQL Server Index Info for Database $databaseName ..." -logOperation "BOTH"
    sqlcmd -S $serverName -i sql\indexList.sql -d $databaseName -C -l 30 -W -m 1 -u -h-1 -w 32768 -v pkey=$pkey database=$databaseName dmaSourceId=$dmaSourceId dmaManualId=$manualUniqueId -s"|" | findstr /v /c:"---" | Add-Content -Path $foldername\$indexList -Encoding utf8

    WriteLog -logLocation $foldername\$logFile -logMessage "Retrieving SQL Server Column Datatype Info for Database $databaseName ..." -logOperation "BOTH"
    sqlcmd -S $serverName -i sql\columnDatatypes.sql -d $databaseName -C -l 30 -W -m 1 -u -h-1 -w 32768 -v pkey=$pkey database=$databaseName dmaSourceId=$dmaSourceId dmaManualId=$manualUniqueId -s"|" | findstr /v /c:"---" | Add-Content -Path $foldername\$columnDatatypes -Encoding utf8

    WriteLog -logLocation $foldername\$logFile -logMessage "Retrieving SQL Server User Connection Info for Database $databaseName ..." -logOperation "BOTH"
    sqlcmd -S $serverName -i sql\userConnectionInfo.sql -d $databaseName -C -l 30 -W -m 1 -u -h-1 -w 32768 -v pkey=$pkey database=$databaseName dmaSourceId=$dmaSourceId dmaManualId=$manualUniqueId -s"|" | findstr /v /c:"---" | Add-Content -Path $foldername\$userConnectionList -Encoding utf8

    WriteLog -logLocation $foldername\$logFile -logMessage "Retrieving SQL Server Database Size Info for Database $databaseName ..." -logOperation "BOTH"
    sqlcmd -S $serverName -i sql\dbSizes.sql -d $databaseName -C -l 30 -W -m 1 -u -h-1 -w 32768 -v pkey=$pkey database=$databaseName dmaSourceId=$dmaSourceId dmaManualId=$manualUniqueId -s"|" | findstr /v /c:"---" | Add-Content -Path $foldername\$dbsizes -Encoding utf8

    WriteLog -logLocation $foldername\$logFile -logMessage "Retrieving SQL Server DMV Perfmon Info for Database $databaseName ..." -logOperation "BOTH"
    sqlcmd -S $serverName -i sql\dbServerDmvPerfmon.sql -d $databaseName -C -l 30 -W -m 1 -u -h-1 -w 32768 -v pkey=$pkey database=$databaseName dmaSourceId=$dmaSourceId dmaManualId=$manualUniqueId -s"|" | findstr /v /c:"---" | Add-Content -Path $foldername\$dbServerDmvPerfmon -Encoding utf8

    WriteLog -logLocation $foldername\$logFile -logMessage "Retrieving SQL Server Blocked Features for Database $databaseName ..." -logOperation "BOTH"
    sqlcmd -S $serverName -i sql\dbServerFeaturesDatabaseLevel.sql -d $databaseName -C -l 30 -W -m 1 -u -h-1 -w 32768 -v pkey=$pkey database=$databaseName dmaSourceId=$dmaSourceId dmaManualId=$manualUniqueId -s"|" | findstr /v /c:"---" | Add-Content -Path $foldername\$databaseLevelBlockingFeatures -Encoding utf8
}

# Pull perfmon file if we are running from same server.  Generate empty file if running on remote server
# Capability does not exist yet to run against remote computer

if ($ignorePerfmon -eq "true") {
    WriteLog -logLocation $foldername\$logFile -logMessage "Skipping Perfmon Information..."  -logOperation "FILE"
    if (($instancename -eq "MSSQLSERVER") -and ([string]$env:computername.toUpper() -ne [string]$machinename.toUpper())) {
        .\dmaSQLServerPerfmonDataset.ps1 -operation createemptyfile -perfmonOutDir $foldername -perfmonOutFile $perfMonOutput -pkey $pkey -dmaSourceId $dmaSourceId -dmaManualId $manualUniqueId
    }
    else {
        .\dmaSQLServerPerfmonDataset.ps1 -operation createemptyfile -namedInstanceName $instancename -perfmonOutDir $foldername -perfmonOutFile $perfMonOutput -pkey $pkey -dmaSourceId $dmaSourceId -dmaManualId $manualUniqueId
    }
}
else {
    WriteLog -logLocation $foldername\$logFile -logMessage "Retrieving Perfmon Information..."  -logOperation "FILE"
    if (($instancename -eq "MSSQLSERVER") -and ([string]$env:computername.toUpper() -eq [string]$machinename.toUpper())) {
        .\dmaSQLServerPerfmonDataset.ps1 -operation collect -perfmonOutDir $foldername -perfmonOutFile $perfMonOutput -pkey $pkey -dmaSourceId $dmaSourceId -dmaManualId $manualUniqueId
    }
    elseif (($instancename -ne "MSSQLSERVER") -and ([string]$env:computername.toUpper() -eq [string]$machinename.toUpper())) {
        .\dmaSQLServerPerfmonDataset.ps1 -operation collect -namedInstanceName $instancename -perfmonOutDir $foldername -perfmonOutFile $perfMonOutput -pkey $pkey -dmaSourceId $dmaSourceId -dmaManualId $manualUniqueId
    }
    elseif (($instancename -eq "MSSQLSERVER") -and ([string]$env:computername.toUpper() -ne [string]$machinename.toUpper())) {
        .\dmaSQLServerPerfmonDataset.ps1 -operation createemptyfile -perfmonOutDir $foldername -perfmonOutFile $perfMonOutput -pkey $pkey -dmaSourceId $dmaSourceId -dmaManualId $manualUniqueId
    }
    elseif (($instancename -ne "MSSQLSERVER") -and ([string]$env:computername.toUpper() -ne [string]$machinename.toUpper())) {
        .\dmaSQLServerPerfmonDataset.ps1 -operation createemptyfile -namedInstanceName $instancename -perfmonOutDir $foldername -perfmonOutFile $perfMonOutput -pkey $pkey -dmaSourceId $dmaSourceId -dmaManualId $manualUniqueId
    }
}

<# Getting HW Specs. #>
if ($isCloudOrLinuxHost -eq "AZURE") {
    WriteLog -logLocation $foldername\$logFile -logMessage "Unavailable in AZURE... Skipping SQL Server HW Shape Info for Machine $machinename ..." -logOperation "BOTH"
    Set-Content -Path $foldername\$computerSpecsFile -Encoding utf8 -Value '"pkey"|"dma_source_id"|"dma_manual_id"|"MachineName"|"PhysicalCpuCount"|"LogicalCpuCount"|"TotalOSMemoryMB"'
}
elseif ($isCloudOrLinuxHost -eq "LINUX") {
    WriteLog -logLocation $foldername\$logFile -logMessage "Unavailable for Linux Host... Skipping SQL Server HW Shape Info for Machine $machinename ..." -logOperation "BOTH"
    Set-Content -Path $foldername\$computerSpecsFile -Encoding utf8 -Value '"pkey"|"dma_source_id"|"dma_manual_id"|"MachineName"|"PhysicalCpuCount"|"LogicalCpuCount"|"TotalOSMemoryMB"'
}
else {
    WriteLog -logLocation $foldername\$logFile -logMessage "Retrieving SQL Server HW Shape Info for Machine $machinename ..." -logOperation "BOTH"
    .\dmaSQLServerHWSpecs.ps1 -computerName $machinename -outputPath $foldername\$computerSpecsFile -logLocation $foldername\$logFile -pkey $pkey -dmaSourceId $dmaSourceId -dmaManualId $manualUniqueId -requestCreds:$collectVMSpecs
}

WriteLog -logLocation $foldername\$logFile -logMessage "Remove special characters and UTF8 BOM from extracted files..." -logOperation "BOTH"
foreach ($file in Get-ChildItem -Path $foldername\*.csv) {
    $inputFile = Split-Path -Leaf $file
    #((Get-Content -Path $foldername\$inputFile) -join "`n") + "`n" | Set-Content -NoNewLine -Encoding utf8 -Force -Path $foldername\$inputFile
    ((Get-Content -Path $foldername\$inputFile) -join "`n") + "`n" | Set-Content -Encoding utf8 -Force -Path $foldername\$inputFile
    $utf8 = New-Object System.Text.UTF8Encoding $false
    $fileContent = Get-Content $foldername\$inputFile -Raw
    Set-Content -Value $utf8.GetBytes($fileContent) -Encoding Byte -Path $foldername\$inputFile -Force
}

WriteLog -logLocation $foldername\$logFile -logMessage "Creating the manifest..." -logOperation "BOTH"
foreach ($file in Get-ChildItem -Path $foldername\*.csv) {
    $inputFile = Split-Path -Leaf $file
    createManifestFile -manifestFileLocation $foldername -manifestOutputFileName $manifestFile -manifestedFileName $inputFile
}

WriteLog -logLocation $foldername\$logFile -logMessage "Checking for error messages within collection files..." -logOperation "BOTH"
foreach ($file in Get-ChildItem -Path $foldername\*.csv, $foldername\*.log) {
    $inputFile = Split-Path -Leaf $file
    [regex]$pattern = "(Msg(\s\d*)(.)(\n|\s)Level(\s\d*.)(\n|\s)State(\s\d*)(.)(\n|\s))"
    $content = Get-Content -Path $foldername\$inputFile | select-string -Pattern $pattern
    WriteLog -logLocation $foldername\$sqlErrorLogFile -logMessage "Checking for error messages within collection $inputFile ..." -logOperation "FILE"
    if ($errorCount -gt ($errorCount + $content.length)) {
        WriteLog -logLocation $foldername\$sqlErrorLogFile -logMessage "Errors found within collection $inputFile ..." -logOperation "FILE"
    }
    $errorCount = $errorCount + $content.length
}

if ($errorCount -gt 0) {
    $zippedopfolder = $foldername + '_ERROR.zip'
}
else {
    $zippedopfolder = $foldername + '.zip'
}

WriteLog -logLocation $foldername\$logFile -logMessage "Zipping Output to $zippedopfolder..." -logOperation "BOTH"

if ($powerShellVersion -ge 5) {
    Compress-Archive -Path $foldername\*.csv, $foldername\*.log, $foldername\*.txt -DestinationPath $zippedopfolder

    if (Test-Path -Path $zippedopfolder) {
        WriteLog -logLocation $foldername\$logFile -logMessage "Removing directory $foldername..." -logOperation "MESSAGE"
        Remove-Item -Path $foldername -Recurse -Force
    }
    if (Test-Path -Path $env:TEMP\tempDisk.csv) {
        WriteLog -logLocation $foldername\$logFile -logMessage "Clean up Temp File area..." -logOperation "MESSAGE"
        Remove-Item -Path $env:TEMP\tempDisk.csv
    }

    WriteLog -logLocation $foldername\$logFile -logMessage " " -logOperation "MESSAGE"
    WriteLog -logLocation $foldername\$logFile -logMessage " " -logOperation "MESSAGE"
    WriteLog -logLocation $foldername\$logFile -logMessage "Return file $PSScriptRoot\$zippedopfolder" -logOperation "MESSAGE"
    WriteLog -logLocation $foldername\$logFile -logMessage "to Google to complete assessment" -logOperation "MESSAGE"
    WriteLog -logLocation $foldername\$logFile -logMessage "Collection Complete..." -logOperation "MESSAGE"
}
else {
    WriteLog -logLocation $foldername\$logFile -logMessage " " -logOperation "MESSAGE"
    WriteLog -logLocation $foldername\$logFile -logMessage " " -logOperation "MESSAGE"
    WriteLog -logLocation $foldername\$logFile -logMessage "Please manually zip the files in $foldername and" -logOperation "MESSAGE"
    WriteLog -logLocation $foldername\$logFile -logMessage "return to Google to complete assessment" -logOperation "MESSAGE"
    WriteLog -logLocation $foldername\$logFile -logMessage "Collection Complete..." -logOperation "MESSAGE"
}

Exit 0<|MERGE_RESOLUTION|>--- conflicted
+++ resolved
@@ -142,17 +142,11 @@
     if (([string]::IsNullorEmpty($port)) -or ($port -eq "default")) {
         WriteLog -logMessage "Retrieving Metadata Information from $serverName" -logOperation "MESSAGE"
         $inputServerName = $serverName
-<<<<<<< HEAD
         $folderObj = sqlcmd -S $serverName -i sql\foldername.sql -C -l 30 -W -m 1 -u -w 32768 -v database=$database | findstr /v /c:"---"
         $validSQLInstanceVersionCheckArray = @(sqlcmd -S $serverName -i sql\checkValidInstanceVersion.sql -C -l 30 -W -m 1 -u -h-1 -w 32768)
         $dbNameArray = @(sqlcmd -S $serverName -i sql\getDBList.sql -C -l 30 -W -m 1 -u -h-1 -w 32768 -v database=$database)
         $dmaSourceIdObj = @(sqlcmd -S $serverName -i sql\getDmaSourceId.sql -C -l 30 -W -m 1 -u -h-1 -w 32768)
-=======
-        $folderObj = sqlcmd -S $serverName -i sql\foldername.sql -U $collectionUserName -P $collectionUserPass -C -l 30 -W -m 1 -u -w 32768 -v database=$database | findstr /v /c:"---"
-        $validSQLInstanceVersionCheckArray = @(sqlcmd -S $serverName -i sql\checkValidInstanceVersion.sql -U $collectionUserName -P $collectionUserPass -C -l 30 -W -m 1 -u -h-1 -w 32768)
-        $dbNameArray = @(sqlcmd -S $serverName -i sql\getDBList.sql -d master -U $collectionUserName -P $collectionUserPass -C -l 30 -W -m 1 -u -h-1 -w 32768 -v database=$database)
-        $dmaSourceIdObj = @(sqlcmd -S $serverName -i sql\getDmaSourceId.sql -U $collectionUserName -P $collectionUserPass -C -l 30 -W -m 1 -u -h-1 -w 32768)
->>>>>>> 245c1dd7
+        
         if ([string]$database -ne "all") {
             $validDBObj = sqlcmd -S $serverName -i sql\checkValidDatabase.sql -C -l 30 -W -m 1 -u -h-1 -w 32768 -v database=$database | findstr /v /c:"-"
             if (([string]::IsNullorEmpty($folderObj)) -or ([int]$validDBObj -eq 0)) {
@@ -166,17 +160,11 @@
         $inputServerName = $serverName
         $serverName = "$serverName,$port"
         WriteLog -logMessage "Retrieving Metadata Information from $serverName" -logOperation "MESSAGE"
-<<<<<<< HEAD
         $folderObj = sqlcmd -S $serverName -i sql\foldername.sql -C -l 30 -W -m 1 -u -w 32768 -v database=$database | findstr /v /c:"---"
         $validSQLInstanceVersionCheckArray = @(sqlcmd -S $serverName -i sql\checkValidInstanceVersion.sql -C -l 30 -W -m 1 -u -h-1 -w 32768)
         $dbNameArray = @(sqlcmd -S $serverName -i sql\getDBList.sql -C -l 30 -W -m 1 -u -h-1 -w 32768 -v database=$database)
         $dmaSourceIdObj = @(sqlcmd -S $serverName -i sql\getDmaSourceId.sql -C -l 30 -W -m 1 -u -h-1 -w 32768)
-=======
-        $folderObj = sqlcmd -S $serverName -i sql\foldername.sql -U $collectionUserName -P $collectionUserPass -C -l 30 -W -m 1 -u -w 32768 -v database=$database | findstr /v /c:"---"
-        $validSQLInstanceVersionCheckArray = @(sqlcmd -S $serverName -i sql\checkValidInstanceVersion.sql -d master -U $collectionUserName -P $collectionUserPass -C -l 30 -W -m 1 -u -h-1 -w 32768)
-        $dbNameArray = @(sqlcmd -S $serverName -i sql\getDBList.sql -d master -U $collectionUserName -P $collectionUserPass -C -l 30 -W -m 1 -u -h-1 -w 32768 -v database=$database)
-        $dmaSourceIdObj = @(sqlcmd -S $serverName -i sql\getDmaSourceId.sql -U $collectionUserName -P $collectionUserPass -C -l 30 -W -m 1 -u -h-1-w 32768)
->>>>>>> 245c1dd7
+
         if ([string]$database -ne "all") {
             $validDBObj = sqlcmd -S $serverName -i sql\checkValidDatabase.sql -C -l 30 -W -m 1 -u -h-1 -w 32768 -v database=$database | findstr /v /c:"-"
             if (([string]::IsNullorEmpty($folderObj)) -or ([int]$validDBObj -eq 0)) {
@@ -216,11 +204,7 @@
 $isValidSQLInstanceVersion = $validSQLInstanceVersionCheckValues[0]
 $isCloudOrLinuxHost = $validSQLInstanceVersionCheckValues[1]
 
-<<<<<<< HEAD
 $op_version = "4.3.31" 
-=======
-$op_version = "4.3.30" 
->>>>>>> 245c1dd7
 
 if ([string]($isValidSQLInstanceVersion) -eq "N") {
     Write-Host "#############################################################"
