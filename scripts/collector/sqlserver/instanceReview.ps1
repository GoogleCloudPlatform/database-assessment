# Copyright 2023 Google LLC
#
# Licensed under the Apache License, Version 2.0 (the "License");
# you may not use this file except in compliance with the License.
# You may obtain a copy of the License at
#
#     https://www.apache.org/licenses/LICENSE-2.0
#
# Unless required by applicable law or agreed to in writing, software
# distributed under the License is distributed on an "AS IS" BASIS,
# WITHOUT WARRANTIES OR CONDITIONS OF ANY KIND, either express or implied.
# See the License for the specific language governing permissions and
# limitations under the License.
<#
.SYNOPSIS
    .
.DESCRIPTION
    Executes the necessary scripts to collect data from SQL Server and Perfmon to be uploaded to Google Database Migration Assistant for review.

    If user and password are supplied, that will be used to execute the script.  Otherwise default credentials hardcoded in the script will be used
.PARAMETER serverName
    Connection string usually in the form of [server name / ip address]\[instance name] (required)
.PARAMETER port
    Connection port (default:1433 / optional)
.PARAMETER database
    Run assessment for a single database (default:all / optional)
.PARAMETER collectionUserName
    Collection username (required)
.PARAMETER collectionUserPass
    Collection username password (required)
.PARAMETER ignorePerfmon
    Signals if the perfmon collection should be skipped (default:false) 
.PARAMETER manualUniqueId
    Tag that can be supplied by the customer to make a collection unique.  Maps to the internal variable dmaManualId (optional)
.EXAMPLE
    To use a specific username / password combination for a named instance:
        instanceReview.ps1 -serverName [server name / ip address]\[instance name] -collectionUserName [collection username] -collectionUserPass [collection username password] -ignorePerfmon [true/false] -dmaManualId [string]
    
    To use a specific username / password combination for a default instance:
        instanceReview.ps1 -serverName [server name / ip address] -collectionUserName [collection username] -collectionUserPass [collection username password] -ignorePerfmon [true/false] -dmaManualId [string]

.NOTES
    https://googlecloudplatform.github.io/database-assessment/
#>
Param(
    [Parameter(Mandatory = $true)][string]$serverName = "",
    [Parameter(Mandatory = $false)][string]$port = "default",
    [Parameter(Mandatory = $false)][string]$database = "all",
    [Parameter(Mandatory = $false)][string]$collectionUserName,
    [Parameter(Mandatory = $false)][string]$collectionUserPass,
    [Parameter(Mandatory = $false)][string]$ignorePerfmon = "false",
    [Parameter(Mandatory = $false)][string]$manualUniqueId = "NA"
)

Import-Module $PSScriptRoot\dmaCollectorCommonFunctions.psm1

$powerShellVersion = $PSVersionTable.PSVersion.Major
$foldername = ""
$errorCount = 0

if ($ignorePerfmon -eq "true") {
    Write-Host "#############################################################"
    Write-Host "#                                                           #"
    Write-Host "#  !!!! No Windows Perfmon Data Will be Collected !!!!      #"
    Write-Host "#   A migration complexity score will be computed only ...  #"
    Write-Host "#                                                           #"
    Write-Host "#          No Right-Sizing Data will be collected           #"
    Write-Host "#                                                           #"
    Write-Host "#                                                           #"
    Write-Host "#############################################################"
    Write-Host ""
    Write-Host ""
    Write-Host ""
    $ignorePerfmonAck = Read-Host -Prompt "Acknowledge with a 'Y' to Continue"

    if ($ignorePerfmonAck.ToUpper() -ne "Y") {
        Write-Host "Did not Acknowldege Perfmon Warning..."
        Write-Host "Exiting Collector......."
        Exit
    }
}

if (([string]::IsNullorEmpty($collectionUserPass)) -or ([string]$collectionUserPass -eq "false")) {
    Write-Output ""
    Write-Output "Collection Username password parameter is not provided"
    $passPrompt = Read-Host 'Please enter your password' -AsSecureString
    $collectionUserPass = [Runtime.InteropServices.Marshal]::PtrToStringAuto([Runtime.InteropServices.Marshal]::SecureStringToBSTR($passPrompt))
    Write-Output ""
} 

if ([string]::IsNullorEmpty($serverName)) {
    Write-Output "Server parameter $serverName is empty.  Ensure that the parameter is provided"
    Exit 1
}
elseif ([string]::IsNullorEmpty($collectionUserName)) {
    Write-Output "Collection Username parameter $collectionUserName is empty.  Ensure that the parameter is provided"
    Exit 1
}
elseif (((checkStringForSpecialChars -inputString $manualUniqueId) -eq "fail") -and (![string]::IsNullorEmpty($manualUniqueId))) {
    Write-Output "Manual Unique Id parameter $manualUniqueId contains spaces or special characters.  Ensure that the parameter contains only letters, numbers and no spaces"
    Exit 1
}
else {
    if (([string]::IsNullorEmpty($port)) -or ($port -eq "default")) {
        WriteLog -logMessage "Retrieving Metadata Information from $serverName" -logOperation "MESSAGE"
        $inputServerName = $serverName
        $folderObj = sqlcmd -S $serverName -i sql\foldername.sql -U $collectionUserName -P $collectionUserPass -C -l 30 -W -m 1 -u -w 32768 -v database=$database | findstr /v /c:"---"
        $validSQLInstanceVersion = sqlcmd -S $serverName -i sql\checkValidInstanceVersion.sql -U $collectionUserName -P $collectionUserPass -C -l 30 -W -m 1 -u -w 32768 | findstr /v /c:"---"
        $dbNameArray = @(sqlcmd -S $serverName -i sql\getDBList.sql -U $collectionUserName -P $collectionUserPass -C -l 30 -W -m 1 -u -h-1 -w 32768 -v database=$database)
        $dmaSourceIdObj = @(sqlcmd -S $serverName -i sql\getDmaSourceId.sql -U $collectionUserName -P $collectionUserPass -C -l 30 -W -m 1 -u -h-1 -w 32768)
        if ([string]$database -ne "all") {
            $validDBObj = sqlcmd -S $serverName -i sql\checkValidDatabase.sql -U $collectionUserName -P $collectionUserPass -C -l 30 -W -m 1 -u -h-1 -w 32768 -v database=$database | findstr /v /c:"-"
            if (([string]::IsNullorEmpty($folderObj)) -or ([int]$validDBObj -eq 0)) {
                Write-Output " "
                Write-Output "SQL Server Database $database not valid.  Exiting Script...."
                Exit 1                
            }
        }
    }
    else {
        $inputServerName = $serverName
        $serverName = "$serverName,$port"
        WriteLog -logMessage "Retrieving Metadata Information from $serverName" -logOperation "MESSAGE"
        $folderObj = sqlcmd -S $serverName -i sql\foldername.sql -U $collectionUserName -P $collectionUserPass -C -l 30 -W -m 1 -u -w 32768 -v database=$database | findstr /v /c:"---"
        $validSQLInstanceVersion = sqlcmd -S $serverName -i sql\checkValidInstanceVersion.sql -U $collectionUserName -P $collectionUserPass -C -l 30 -W -m 1 -u -w 32768 | findstr /v /c:"---"
        $dbNameArray = @(sqlcmd -S $serverName -i sql\getDBList.sql -U $collectionUserName -P $collectionUserPass -C -l 30 -W -m 1 -u -h-1 -w 32768 -v database=$database)
        $dmaSourceIdObj = @(sqlcmd -S $serverName -i sql\getDmaSourceId.sql -U $collectionUserName -P $collectionUserPass -C -l 30 -W -m 1 -u -h-1-w 32768)
        if ([string]$database -ne "all") {
            $validDBObj = sqlcmd -S $serverName -i sql\checkValidDatabase.sql -U $collectionUserName -P $collectionUserPass -C -l 30 -W -m 1 -u -h-1 -w 32768 -v database=$database | findstr /v /c:"-"
            if (([string]::IsNullorEmpty($folderObj)) -or ([int]$validDBObj -eq 0)) {
                Write-Output " "
                Write-Output "SQL Server Database $database not valid.  Exiting Script...."
                Exit 1                
            }
        }
    }
}

if ([string]::IsNullorEmpty($folderObj)) {
    Write-Output " "
    Write-Output "Connection Error to SQL Server $serverName.  Exiting Script...."
    Exit 1
}

if ([string]($validSQLInstanceVersion) -eq "N") {
    Write-Host "#############################################################"
    Write-Host "#                                                           #"
    Write-Host "#          !!!! Collector has not been tested !!!!          #"
    Write-Host "#              with this version of SQL Server              #"
    Write-Host "#                                                           #"
    Write-Host "#          Supported Versions are 2008R2 thru 2022          #"
    Write-Host "#               Collection Errors may Occur                 #"
    Write-Host "#                                                           #"
    Write-Host "#                                                           #"
    Write-Host "#############################################################"
    Write-Host ""
    Write-Host ""
    Write-Host ""
    $versionAck = Read-Host -Prompt "Acknowledge with a 'Y' to Continue"

    if ($versionAck.ToUpper() -ne "Y") {
        Write-Host "Did not Acknowldege Version Warning..."
        Write-Host "Exiting Collector......."
        Exit
    }
}

$splitobj = $folderObj[1].Split('')
$values = $splitobj | ForEach-Object { if ($_.Trim() -ne '') { $_ } }

$dbversion = $values[0].Replace('.', '')
$machinename = $values[1]
if ([string]$database -eq "all") {
    $dbname = $values[2]
}
else {
    $dbname = $database
}
$instancename = $values[3]
$current_ts = $values[4]
$pkey = $values[5]
$dmaSourceId = $dmaSourceIdObj[0]

<<<<<<< HEAD
$op_version = "4.3.29"
=======
$op_version = "4.3.28"
>>>>>>> 0abd643a

if ($ignorePerfmon -eq "true") {
    $perfCounterLabel = "NoPerfCounter"
}
else {
    $perfCounterLabel = "PerfCounter"
}

$foldername = 'opdb' + '_' + 'mssql' + '_' + $perfCounterLabel + '__' + $dbversion + '_' + $op_version + '_' + $machinename + '_' + $dbname + '_' + $instancename + '_' + $current_ts
$logFile = 'opdb_mssql_collectorLog' + '__' + $dbversion + '_' + $op_version + '_' + $machinename + '_' + $dbname + '_' + $instancename + '_' + $current_ts + '.log'
$sqlErrorLogFile = 'opdb_mssql_sqlErrorlog' + '__' + $dbversion + '_' + $op_version + '_' + $machinename + '_' + $dbname + '_' + $instancename + '_' + $current_ts + '.log'

$folderLength = ($PSScriptRoot + '\' + $foldername).Length
if ($folderLength -le 260) {
    WriteLog -logMessage "Creating directory $PSScriptRoot\$foldername" -logOperation "MESSAGE"
    Write-Output " "
    $null = New-Item -Name $foldername -ItemType Directory
}
else {
    WriteLog -logMessage "Folder length exceeds 260 characters.  Run collection tool from a path with less characters" -logOperation "MESSAGE"
    WriteLog -logMessage "Folder being created is: $PSScriptRoot\$foldername" -logOperation "MESSAGE"
    Write-Output " "
    Write-Host "$("[{0:MM/dd/yy} {0:HH:mm:ss}]" -f (Get-Date)) Consider shortening foldername by reducing 'db-migration-assessment-collection-scripts-sqlserver' to 'google-dma'" -ForegroundColor red
    Exit 1
}

$logFileArray = @($logFile, $sqlErrorLogFile)

WriteLog -logMessage "Checking directory path + log file name lengths for max length limitations..." -logOperation "MESSAGE"
foreach ($logFileName in $logFileArray) {
    $folderLength = ($PSScriptRoot + '\' + $foldername + '\' + $logFileName).Length
    if ($folderLength -gt 260) {
        WriteLog -logMessage "Output file $PSScriptRoot\$foldername\$logFileName name exceeds 260 characters." -logOperation "MESSAGE"
        Write-Output " "
        Write-Host "$("[{0:MM/dd/yy} {0:HH:mm:ss}]" -f (Get-Date)) Execute collection from a path with less than 260 characters." -ForegroundColor red
        Write-Host "$("[{0:MM/dd/yy} {0:HH:mm:ss}]" -f (Get-Date)) Consider shortening foldername by reducing 'db-migration-assessment-collection-scripts-sqlserver' to 'google-dma'" -ForegroundColor red
        Exit 1
    }
}

WriteLog -logLocation $foldername\$logFile -logMessage "PS Version Table" -logOperation "FILE"
$PSVersionTable | out-string | Add-Content -Encoding utf8 -Path $foldername\$logFile

WriteLog -logLocation $foldername\$logFile -logMessage "Output Encoding Table" -logOperation "FILE"
$OutputEncoding | out-string | Add-Content -Encoding utf8 -Path $foldername\$logFile

if ([string]::IsNullorEmpty($dmaSourceId)) {
    WriteLog -logLocation $foldername\$logFile -logMessage "Derived parameter DMASourceID is not populated.  Defaulting value...." -logOperation "BOTH"
    WriteLog -logLocation $foldername\$logFile -logMessage " " -logOperation "BOTH"
    $dmaSourceId = 'NotPopulated'
}
else {
    WriteLog -logLocation $foldername\$logFile -logMessage "DMA Source Id: $dmaSourceId " -logOperation "FILE"
    WriteLog -logLocation $foldername\$logFile -logMessage " " -logOperation "FILE"
}

WriteLog -logLocation $foldername\$logFile -logMessage "DMA Manual Id: $manualUniqueId " -logOperation "FILE"
WriteLog -logLocation $foldername\$logFile -logMessage " " -logOperation "FILE"

WriteLog -logLocation $foldername\$logFile -logMessage "SQL Server Version: $dbversion " -logOperation "FILE"
WriteLog -logLocation $foldername\$logFile -logMessage " " -logOperation "FILE"
 
WriteLog -logLocation $foldername\$logFile -logMessage "Execution Variables List" -logOperation "FILE"
WriteLog -logLocation $foldername\$logFile -logMessage " " -logOperation "FILE"
WriteLog -logLocation $foldername\$logFile -logMessage "serverName = $inputServerName " -logOperation "FILE"
WriteLog -logLocation $foldername\$logFile -logMessage "port = $port " -logOperation "FILE"
WriteLog -logLocation $foldername\$logFile -logMessage "database = $database " -logOperation "FILE"
WriteLog -logLocation $foldername\$logFile -logMessage "collectionUserName = $collectionUserName " -logOperation "FILE"
WriteLog -logLocation $foldername\$logFile -logMessage "ignorePerfmon = $ignorePerfmon " -logOperation "FILE"
WriteLog -logLocation $foldername\$logFile -logMessage " " -logOperation "FILE"
WriteLog -logLocation $foldername\$logFile -logMessage "connectionString = $serverName " -logOperation "FILE"
WriteLog -logLocation $foldername\$logFile -logMessage " " -logOperation "FILE"

$outputFileSuffix = '__' + $dbversion + '_' + $op_version + '_' + $machinename + '_' + $dbname + '_' + $instancename + '_' + $current_ts + '.csv'

$compFileName = 'opdb' + '__' + 'CompInstalled' + $outputFileSuffix
$srvFileName = 'opdb' + '__' + 'ServerProps' + $outputFileSuffix
$blockingFeatures = 'opdb' + '__' + 'BlockFeatures' + $outputFileSuffix
$linkedServers = 'opdb' + '__' + 'LinkedSrvrs' + $outputFileSuffix
$dbsizes = 'opdb' + '__' + 'DbSizes' + $outputFileSuffix
$dbClusterNodes = 'opdb' + '__' + 'DbClusterNodes' + $outputFileSuffix
$objectList = 'opdb' + '__' + 'ObjectList' + $outputFileSuffix
$tableList = 'opdb' + '__' + 'TableList' + $outputFileSuffix
$indexList = 'opdb' + '__' + 'IndexList' + $outputFileSuffix
$columnDatatypes = 'opdb' + '__' + 'ColumnDatatypes' + $outputFileSuffix
$userConnectionList = 'opdb' + '__' + 'UserConnections' + $outputFileSuffix
$perfMonOutput = 'opdb' + '__' + 'PerfMonData' + $outputFileSuffix
$dbccTraceFlg = 'opdb' + '__' + 'DbccTrace' + $outputFileSuffix
$diskVolumeInfo = 'opdb' + '__' + 'DiskVolInfo' + $outputFileSuffix
$dbServerFlags = 'opdb' + '__' + 'DbServerFlags' + $outputFileSuffix
$dbServerConfig = 'opdb' + '__' + 'DbServerConfig' + $outputFileSuffix
$dbServerDmvPerfmon = 'opdb' + '__' + 'DmvPerfmon' + $outputFileSuffix
$manifestFile = 'opdb' + '__' + 'manifest' + $outputFileSuffix
$computerSpecsFile = 'opdb' + '__' + 'DbMachineSpecs' + $outputFileSuffix
$tranLogBkupCountByDayByHour = 'opdb' + '__' + 'TranLogBkupCountByHourByDay' + $outputFileSuffix
$tranLogBkupSizeByDayByHour = 'opdb' + '__' + 'TranLogBkupSizeByHourByDay' + $outputFileSuffix
$databaseLevelBlockingFeatures = 'opdb' + '__' + 'DatabaseLevelBlockFeatures' + $outputFileSuffix

$outputFileArray = @($compFileName,
    $srvFileName,
    $blockingFeatures,
    $linkedServers,
    $dbsizes,
    $dbClusterNodes,
    $objectList,
    $tableList,
    $indexList,
    $columnDatatypes,
    $userConnectionList,
    $perfMonOutput,
    $dbccTraceFlg,
    $diskVolumeInfo,
    $dbServerFlags,
    $dbServerConfig,
    $dbServerDmvPerfmon,
    $manifestFile,
    $computerSpecsFile
    $tranLogBkupCountByDayByHour,
    $tranLogBkupSizeByDayByHour,
    $databaseLevelBlockingFeatures)

WriteLog -logMessage "Checking directory path + output file name lengths for max length limitations..." -logOperation "MESSAGE"
foreach ($directory in $outputFileArray) {
    $folderLength = ($PSScriptRoot + '\' + $foldername + '\' + $directory).Length
    if ($folderLength -gt 260) {
        WriteLog -logMessage "Output file $PSScriptRoot\$foldername\$directory name exceeds 260 characters." -logOperation "MESSAGE"
        Write-Output " "
        WriteLog -logMessage "Execute collection from a path with less than 260 characters." -logOperation "MESSAGE"
        Write-Host "$("[{0:MM/dd/yy} {0:HH:mm:ss}]" -f (Get-Date)) Execute collection from a path with less than 260 characters." -ForegroundColor red
        Write-Host "$("[{0:MM/dd/yy} {0:HH:mm:ss}]" -f (Get-Date)) Consider shortening foldername by reducing 'db-migration-assessment-collection-scripts-sqlserver' to 'google-dma'" -ForegroundColor red
        Exit 1
    }
}

WriteLog -logLocation $foldername\$logFile -logMessage "Executing Assessment on Server $serverName Against the Following Databases:" -logOperation "BOTH"
foreach ($dbNameList in $dbNameArray) {
    WriteLog -logLocation $foldername\$logFile -logMessage "            $dbNameList" -logOperation "BOTH"
}

WriteLog -logLocation $foldername\$logFile -logMessage "Retrieving SQL Server Installed Components..." -logOperation "BOTH"
sqlcmd -S $serverName -i sql\componentsInstalled.sql -d master -U $collectionUserName -P $collectionUserPass -C -l 30 -W -m 1 -u -w 32768 -v pkey=$pkey dmaSourceId=$dmaSourceId dmaManualId=$manualUniqueId -s"|" | findstr /v /c:"---" > $foldername\$compFileName

WriteLog -logLocation $foldername\$logFile -logMessage "Retrieving SQL Server Properties..." -logOperation "BOTH"
sqlcmd -S $serverName -i sql\serverProperties.sql -d master -U $collectionUserName -P $collectionUserPass -C -l 30 -W -m 1 -u -w 32768 -v pkey=$pkey dmaSourceId=$dmaSourceId dmaManualId=$manualUniqueId -s"|" | findstr /v /c:"---" > $foldername\$srvFileName

WriteLog -logLocation $foldername\$logFile -logMessage "Retrieving SQL Server CloudSQL Unsupported Flag Info..." -logOperation "BOTH"
sqlcmd -S $serverName -i sql\dbServerUnsupportedFlags.sql -d master -U $collectionUserName -P $collectionUserPass -C -l 30 -W -m 1 -u -w 32768 -v pkey=$pkey dmaSourceId=$dmaSourceId dmaManualId=$manualUniqueId -s"|" | findstr /v /c:"---" > $foldername\$dbServerFlags

WriteLog -logLocation $foldername\$logFile -logMessage "Retrieving SQL Server Blocked Features in Use..." -logOperation "BOTH"
sqlcmd -S $serverName -i sql\dbServerFeatures.sql -d master -U $collectionUserName -P $collectionUserPass -C -l 30 -W -m 1 -u -w 32768 -v pkey=$pkey dmaSourceId=$dmaSourceId dmaManualId=$manualUniqueId -s"|" | findstr /v /c:"---" > $foldername\$blockingFeatures

WriteLog -logLocation $foldername\$logFile -logMessage "Retrieving SQL Server Linked Server Info..." -logOperation "BOTH"
sqlcmd -S $serverName -i sql\linkedServersDetail.sql -d master -U $collectionUserName -P $collectionUserPass -C -l 30 -W -m 1 -u -w 32768 -v pkey=$pkey dmaSourceId=$dmaSourceId dmaManualId=$manualUniqueId -s"|" | findstr /v /c:"---" > $foldername\$linkedServers

WriteLog -logLocation $foldername\$logFile -logMessage "Retrieving SQL Server Cluster Node Info..." -logOperation "BOTH"
sqlcmd -S $serverName -i sql\dbClusterNodes.sql -d master -U $collectionUserName -P $collectionUserPass -C -l 30 -W -m 1 -u -w 32768 -v pkey=$pkey dmaSourceId=$dmaSourceId dmaManualId=$manualUniqueId -s"|" | findstr /v /c:"---" > $foldername\$dbClusterNodes

WriteLog -logLocation $foldername\$logFile -logMessage "Retrieving SQL Server DBCC Trace Info..." -logOperation "BOTH"
sqlcmd -S $serverName -i sql\dbccTraceFlags.sql -d master -U $collectionUserName -P $collectionUserPass -C -l 30 -W -m 1 -u -w 32768 -v pkey=$pkey dmaSourceId=$dmaSourceId dmaManualId=$manualUniqueId -s"|" | findstr /v /c:"---" > $foldername\$dbccTraceFlg

WriteLog -logLocation $foldername\$logFile -logMessage "Retrieving SQL Server Disk Volume Info..." -logOperation "BOTH"
sqlcmd -S $serverName -i sql\diskVolumeInfo.sql -d master -U $collectionUserName -P $collectionUserPass -C -l 30 -W -m 1 -u -w 32768 -v pkey=$pkey dmaSourceId=$dmaSourceId dmaManualId=$manualUniqueId -s"|" | findstr /v /c:"---" > $foldername\$diskVolumeInfo

WriteLog -logLocation $foldername\$logFile -logMessage "Retrieving SQL Server Configuration Info..." -logOperation "BOTH"
sqlcmd -S $serverName -i sql\dbServerConfigurationSettings.sql -d master -U $collectionUserName -P $collectionUserPass -C -l 30 -W -m 1 -u -w 32768 -v pkey=$pkey dmaSourceId=$dmaSourceId dmaManualId=$manualUniqueId -s"|" | findstr /v /c:"---" > $foldername\$dbServerConfig

WriteLog -logLocation $foldername\$logFile -logMessage "Retrieving SQL Server Transaction Log Info..." -logOperation "BOTH"
sqlcmd -S $serverName -i sql\dbServerTranLogBackupCountByDayByHour.sql -d msdb -U $collectionUserName -P $collectionUserPass -C -l 30 -W -m 1 -u -w 32768 -v pkey=$pkey dmaSourceId=$dmaSourceId dmaManualId=$manualUniqueId -s"|" | findstr /v /c:"---" > $foldername\$tranLogBkupCountByDayByHour
sqlcmd -S $serverName -i sql\dbServerTranLogBackupSizeByDayByHour.sql -d msdb -U $collectionUserName -P $collectionUserPass -C -l 30 -W -m 1 -u -w 32768 -v pkey=$pkey dmaSourceId=$dmaSourceId dmaManualId=$manualUniqueId -s"|" | findstr /v /c:"---" > $foldername\$tranLogBkupSizeByDayByHour

### First establish headers for the collection files which could execute against multiple databases in the instance
Set-Content -Path $foldername\$objectList -Encoding utf8 -Value "PKEY|database_name|schema_name|object_name|object_type|object_type_desc|object_count|lines_of_code|associated_table_name|dma_source_id|dma_manual_id"
Set-Content -Path $foldername\$tableList -Encoding utf8 -Value "PKEY|database_name|schema_name|table_name|partition_count|is_memory_optimized|temporal_type|is_external|lock_escalation|is_tracked_by_cdc|text_in_row_limit|is_replicated|row_count|data_compression|total_space_mb|used_space_mb|unused_space_mb|dma_source_id|dma_manual_id"
Set-Content -Path $foldername\$indexList -Encoding utf8 -Value "PKEY|database_name|schema_name|table_name|index_name|index_type|is_primary_key|is_unique|fill_factor|allow_page_locks|has_filter|data_compression|data_compression_desc|is_partitioned|count_key_ordinal|count_partition_ordinal|count_is_included_column|total_space_mb|dma_source_id|dma_manual_id"
Set-Content -Path $foldername\$columnDatatypes -Encoding utf8 -Value "PKEY|database_name|schema_name|table_name|datatype|max_length|precision|scale|is_computed|is_filestream|is_masked|encryption_type|is_sparse|rule_object_id|column_count|dma_source_id|dma_manual_id"
Set-Content -Path $foldername\$userConnectionList -Encoding utf8 -Value "PKEY|database_name|is_user_process|host_name|program_name|login_name|num_reads|num_writes|last_read|last_write|reads|logical_reads|writes|client_interface_name|nt_domain|nt_user_name|client_net_address|local_net_address|dma_source_id|dma_manual_id,protocol_type|protocol_version|protocol_hex_version"
Set-Content -Path $foldername\$dbsizes -Encoding utf8 -Value "PKEY|database_name|type_desc|current_size_mb|dma_source_id|dma_manual_id"
Set-Content -Path $foldername\$dbServerDmvPerfmon -Encoding utf8 -Value "PKEY|collection_time|available_mbytes|physicaldisk_avg_disk_bytes_read|physicaldisk_avg_disk_bytes_write|physicaldisk_avg_disk_bytes_read_sec|physicaldisk_avg_disk_bytes_write_sec|physicaldisk_disk_reads_sec|physicaldisk_disk_writes_sec|processor_idle_time_pct|processor_total_time_pct|processor_frequency|processor_queue_length|buffer_cache_hit_ratio|checkpoint_pages_sec|free_list_stalls_sec|page_life_expectancy|page_lookups_sec|page_reads_sec|page_writes_sec|user_connection_count|memory_grants_pending|target_server_memory_kb|total_server_memory_kb|batch_requests_sec|dma_source_id|dma_manual_id"
Set-Content -Path $foldername\$databaseLevelBlockingFeatures -Encoding utf8 -Value "PKEY|database_name|feature_name|is_enabled_or_used|occurance_count|dma_source_id|dma_manual_id"

### Iterate through collections that could execute against multiple databases in the instance
foreach ($databaseName in $dbNameArray) {
    WriteLog -logLocation $foldername\$logFile -logMessage "Retrieving SQL Server Object Info for Database $databaseName ..." -logOperation "BOTH"
    sqlcmd -S $serverName -i sql\objectList.sql -d $databaseName -U $collectionUserName -P $collectionUserPass -C -l 30 -W -m 1 -u -h-1 -w 32768 -v pkey=$pkey database=$databaseName dmaSourceId=$dmaSourceId dmaManualId=$manualUniqueId -s"|" | findstr /v /c:"---" | Add-Content -Path $foldername\$objectList -Encoding utf8

    WriteLog -logLocation $foldername\$logFile -logMessage "Retrieving SQL Server Table Info for Database $databaseName ..." -logOperation "BOTH"
    sqlcmd -S $serverName -i sql\tableList.sql -d $databaseName -U $collectionUserName -P $collectionUserPass -C -l 30 -W -m 1 -u -h-1 -w 32768 -v pkey=$pkey database=$databaseName dmaSourceId=$dmaSourceId dmaManualId=$manualUniqueId -s"|" | findstr /v /c:"---" | Add-Content -Path $foldername\$tableList -Encoding utf8

    WriteLog -logLocation $foldername\$logFile -logMessage "Retrieving SQL Server Index Info for Database $databaseName ..." -logOperation "BOTH"
    sqlcmd -S $serverName -i sql\indexList.sql -d $databaseName -U $collectionUserName -P $collectionUserPass -C -l 30 -W -m 1 -u -h-1 -w 32768 -v pkey=$pkey database=$databaseName dmaSourceId=$dmaSourceId dmaManualId=$manualUniqueId -s"|" | findstr /v /c:"---" | Add-Content -Path $foldername\$indexList -Encoding utf8

    WriteLog -logLocation $foldername\$logFile -logMessage "Retrieving SQL Server Column Datatype Info for Database $databaseName ..." -logOperation "BOTH"
    sqlcmd -S $serverName -i sql\columnDatatypes.sql -d $databaseName -U $collectionUserName -P $collectionUserPass -C -l 30 -W -m 1 -u -h-1 -w 32768 -v pkey=$pkey database=$databaseName dmaSourceId=$dmaSourceId dmaManualId=$manualUniqueId -s"|" | findstr /v /c:"---" | Add-Content -Path $foldername\$columnDatatypes -Encoding utf8

    WriteLog -logLocation $foldername\$logFile -logMessage "Retrieving SQL Server User Connection Info for Database $databaseName ..." -logOperation "BOTH"
    sqlcmd -S $serverName -i sql\userConnectionInfo.sql -d $databaseName -U $collectionUserName -P $collectionUserPass -C -l 30 -W -m 1 -u -h-1 -w 32768 -v pkey=$pkey database=$databaseName dmaSourceId=$dmaSourceId dmaManualId=$manualUniqueId -s"|" | findstr /v /c:"---" | Add-Content -Path $foldername\$userConnectionList -Encoding utf8

    WriteLog -logLocation $foldername\$logFile -logMessage "Retrieving SQL Server Database Size Info for Database $databaseName ..." -logOperation "BOTH"
    sqlcmd -S $serverName -i sql\dbSizes.sql -d $databaseName -U $collectionUserName -P $collectionUserPass -C -l 30 -W -m 1 -u -h-1 -w 32768 -v pkey=$pkey database=$databaseName dmaSourceId=$dmaSourceId dmaManualId=$manualUniqueId -s"|" | findstr /v /c:"---" | Add-Content -Path $foldername\$dbsizes -Encoding utf8

    WriteLog -logLocation $foldername\$logFile -logMessage "Retrieving SQL Server DMV Perfmon Info for Database $databaseName ..." -logOperation "BOTH"
    sqlcmd -S $serverName -i sql\dbServerDmvPerfmon.sql -d $databaseName -U $collectionUserName -P $collectionUserPass -C -l 30 -W -m 1 -u -h-1 -w 32768 -v pkey=$pkey database=$databaseName dmaSourceId=$dmaSourceId dmaManualId=$manualUniqueId -s"|" | findstr /v /c:"---" | Add-Content -Path $foldername\$dbServerDmvPerfmon -Encoding utf8

    WriteLog -logLocation $foldername\$logFile -logMessage "Retrieving SQL Server Blocked Features for Database $databaseName ..." -logOperation "BOTH"
    sqlcmd -S $serverName -i sql\dbServerFeaturesDatabaseLevel.sql -d $databaseName -U $collectionUserName -P $collectionUserPass -C -l 30 -W -m 1 -u -h-1 -w 32768 -v pkey=$pkey database=$databaseName dmaSourceId=$dmaSourceId dmaManualId=$manualUniqueId -s"|" | findstr /v /c:"---" | Add-Content -Path $foldername\$databaseLevelBlockingFeatures -Encoding utf8
}

# Pull perfmon file if we are running from same server.  Generate empty file if running on remote server
# Capability does not exist yet to run against remote computer

if ($ignorePerfmon -eq "true") {
    WriteLog -logLocation $foldername\$logFile -logMessage "Skipping Perfmon Information..."  -logOperation "FILE"
    if (($instancename -eq "MSSQLSERVER") -and ([string]$env:computername.toUpper() -ne [string]$machinename.toUpper())) {
        .\dmaSQLServerPerfmonDataset.ps1 -operation createemptyfile -perfmonOutDir $foldername -perfmonOutFile $perfMonOutput -pkey $pkey -dmaSourceId $dmaSourceId -dmaManualId $manualUniqueId
    }
    else {
        .\dmaSQLServerPerfmonDataset.ps1 -operation createemptyfile -namedInstanceName $instancename -perfmonOutDir $foldername -perfmonOutFile $perfMonOutput -pkey $pkey -dmaSourceId $dmaSourceId -dmaManualId $manualUniqueId
    }
}
else {
    WriteLog -logLocation $foldername\$logFile -logMessage "Retrieving Perfmon Information..."  -logOperation "FILE"
    if (($instancename -eq "MSSQLSERVER") -and ([string]$env:computername.toUpper() -eq [string]$machinename.toUpper())) {
        .\dmaSQLServerPerfmonDataset.ps1 -operation collect -perfmonOutDir $foldername -perfmonOutFile $perfMonOutput -pkey $pkey -dmaSourceId $dmaSourceId -dmaManualId $manualUniqueId
    }
    elseif (($instancename -ne "MSSQLSERVER") -and ([string]$env:computername.toUpper() -eq [string]$machinename.toUpper())) {
        .\dmaSQLServerPerfmonDataset.ps1 -operation collect -namedInstanceName $instancename -perfmonOutDir $foldername -perfmonOutFile $perfMonOutput -pkey $pkey -dmaSourceId $dmaSourceId -dmaManualId $manualUniqueId
    }
    elseif (($instancename -eq "MSSQLSERVER") -and ([string]$env:computername.toUpper() -ne [string]$machinename.toUpper())) {
        .\dmaSQLServerPerfmonDataset.ps1 -operation createemptyfile -perfmonOutDir $foldername -perfmonOutFile $perfMonOutput -pkey $pkey -dmaSourceId $dmaSourceId -dmaManualId $manualUniqueId
    }
    elseif (($instancename -ne "MSSQLSERVER") -and ([string]$env:computername.toUpper() -ne [string]$machinename.toUpper())) {
        .\dmaSQLServerPerfmonDataset.ps1 -operation createemptyfile -namedInstanceName $instancename -perfmonOutDir $foldername -perfmonOutFile $perfMonOutput -pkey $pkey -dmaSourceId $dmaSourceId -dmaManualId $manualUniqueId
    }
}

## Getting HW Specs.   
$dbCollectOut = $foldername + '/' + $computerSpecsFile   
WriteLog -logLocation $foldername\$logFile -logMessage "Retriving SQL Server HW Shape Info for Machine $machinename ..." -logOperation "FILE"
.\dmaSQLServerHWSpecs.ps1 -computerName $machinename -outputPath $dbCollectOut -logLocation $foldername\$logFile -pkey $pkey -dmaSourceId $dmaSourceId -dmaManualId $manualUniqueId

WriteLog -logLocation $foldername\$logFile -logMessage "Remove special characters and UTF8 BOM from extracted files..." -logOperation "BOTH"
foreach ($file in Get-ChildItem -Path $foldername\*.csv) {
    $inputFile = Split-Path -Leaf $file
    #((Get-Content -Path $foldername\$inputFile) -join "`n") + "`n" | Set-Content -NoNewLine -Encoding utf8 -Force -Path $foldername\$inputFile
    ((Get-Content -Path $foldername\$inputFile) -join "`n") + "`n" | Set-Content -Encoding utf8 -Force -Path $foldername\$inputFile
    $utf8 = New-Object System.Text.UTF8Encoding $false
    $fileContent = Get-Content $foldername\$inputFile -Raw
    Set-Content -Value $utf8.GetBytes($fileContent) -Encoding Byte -Path $foldername\$inputFile -Force
}

WriteLog -logLocation $foldername\$logFile -logMessage "Creating the manifest..." -logOperation "BOTH"
foreach ($file in Get-ChildItem -Path $foldername\*.csv) {
    $inputFile = Split-Path -Leaf $file
    createManifestFile -manifestFileLocation $foldername -manifestOutputFileName $manifestFile -manifestedFileName $inputFile
}

WriteLog -logLocation $foldername\$logFile -logMessage "Checking for error messages within collection files..." -logOperation "BOTH"
foreach ($file in Get-ChildItem -Path $foldername\*.csv, $foldername\*.log) {
    $inputFile = Split-Path -Leaf $file
    [regex]$pattern = "(Msg(\s\d*)(.)(\n|\s)Level(\s\d*.)(\n|\s)State(\s\d*)(.)(\n|\s))"
    $content = Get-Content -Path $foldername\$inputFile | select-string -Pattern $pattern
    WriteLog -logLocation $foldername\$sqlErrorLogFile -logMessage "Checking for error messages within collection $inputFile ..." -logOperation "FILE"
    if ($errorCount -gt ($errorCount + $content.length)) {
        WriteLog -logLocation $foldername\$sqlErrorLogFile -logMessage "Errors found within collection $inputFile ..." -logOperation "FILE"
    }
    $errorCount = $errorCount + $content.length
}

if ($errorCount -gt 0) {
    $zippedopfolder = $foldername + '_ERROR.zip'
}
else {
    $zippedopfolder = $foldername + '.zip'
}

WriteLog -logLocation $foldername\$logFile -logMessage "Zipping Output to $zippedopfolder..." -logOperation "BOTH"

if ($powerShellVersion -ge 5) {
    Compress-Archive -Path $foldername\*.csv, $foldername\*.log, $foldername\*.txt -DestinationPath $zippedopfolder

    if (Test-Path -Path $zippedopfolder) {
        WriteLog -logLocation $foldername\$logFile -logMessage "Removing directory $foldername..." -logOperation "MESSAGE"
        Remove-Item -Path $foldername -Recurse -Force
    }
    if (Test-Path -Path $env:TEMP\tempDisk.csv) {
        WriteLog -logLocation $foldername\$logFile -logMessage "Clean up Temp File area..." -logOperation "MESSAGE"
        Remove-Item -Path $env:TEMP\tempDisk.csv
    }

    WriteLog -logLocation $foldername\$logFile -logMessage " " -logOperation "MESSAGE"
    WriteLog -logLocation $foldername\$logFile -logMessage " " -logOperation "MESSAGE"
    WriteLog -logLocation $foldername\$logFile -logMessage "Return file $PSScriptRoot\$zippedopfolder" -logOperation "MESSAGE"
    WriteLog -logLocation $foldername\$logFile -logMessage "to Google to complete assessment" -logOperation "MESSAGE"
    WriteLog -logLocation $foldername\$logFile -logMessage "Collection Complete..." -logOperation "MESSAGE"
}
else {
    WriteLog -logLocation $foldername\$logFile -logMessage " " -logOperation "MESSAGE"
    WriteLog -logLocation $foldername\$logFile -logMessage " " -logOperation "MESSAGE"
    WriteLog -logLocation $foldername\$logFile -logMessage "Please manually zip the files in $foldername and" -logOperation "MESSAGE"
    WriteLog -logLocation $foldername\$logFile -logMessage "return to Google to complete assessment" -logOperation "MESSAGE"
    WriteLog -logLocation $foldername\$logFile -logMessage "Collection Complete..." -logOperation "MESSAGE"
}

Exit 0<|MERGE_RESOLUTION|>--- conflicted
+++ resolved
@@ -180,12 +180,8 @@
 $current_ts = $values[4]
 $pkey = $values[5]
 $dmaSourceId = $dmaSourceIdObj[0]
-
-<<<<<<< HEAD
-$op_version = "4.3.29"
-=======
-$op_version = "4.3.28"
->>>>>>> 0abd643a
+ 
+$op_version = "4.3.29" 
 
 if ($ignorePerfmon -eq "true") {
     $perfCounterLabel = "NoPerfCounter"
