--- conflicted
+++ resolved
@@ -180,13 +180,8 @@
 $current_ts = $values[4]
 $pkey = $values[5]
 $dmaSourceId = $dmaSourceIdObj[0]
-<<<<<<< HEAD
- 
+
 $op_version = "4.3.29" 
-=======
-
-$op_version = "4.3.28"
->>>>>>> 957d6241
 
 if ($ignorePerfmon -eq "true") {
     $perfCounterLabel = "NoPerfCounter"
