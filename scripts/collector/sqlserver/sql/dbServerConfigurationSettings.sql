--- conflicted
+++ resolved
@@ -1,42 +1,44 @@
 /*
-Copyright 2023 Google LLC
+ Copyright 2023 Google LLC
+ 
+ Licensed under the Apache License, Version 2.0 (the "License");
+ you may not use this file except in compliance with the License.
+ You may obtain a copy of the License at
+ 
+ https://www.apache.org/licenses/LICENSE-2.0
+ 
+ Unless required by applicable law or agreed to in writing, software
+ distributed under the License is distributed on an "AS IS" BASIS,
+ WITHOUT WARRANTIES OR CONDITIONS OF ANY KIND, either express or implied.
+ See the License for the specific language governing permissions and
+ limitations under the License.
+ 
+ */
+set NOCOUNT on;
 
-Licensed under the Apache License, Version 2.0 (the "License");
-you may not use this file except in compliance with the License.
-You may obtain a copy of the License at
+set LANGUAGE us_english;
 
-    https://www.apache.org/licenses/LICENSE-2.0
+declare @PKEY as VARCHAR(256)
+declare @PRODUCT_VERSION as INTEGER
+declare @DMA_SOURCE_ID as VARCHAR(256)
+declare @DMA_MANUAL_ID as VARCHAR(256)
+select @PKEY = N'$(pkey)';
 
-Unless required by applicable law or agreed to in writing, software
-distributed under the License is distributed on an "AS IS" BASIS,
-WITHOUT WARRANTIES OR CONDITIONS OF ANY KIND, either express or implied.
-See the License for the specific language governing permissions and
-limitations under the License.
+select @PRODUCT_VERSION = convert(
+        INTEGER,
+        PARSENAME(
+            convert(nvarchar, SERVERPROPERTY('productversion')),
+            4
+        )
+    );
 
-*/
+select @DMA_SOURCE_ID = N'$(dmaSourceId)';
 
-SET NOCOUNT ON;
-SET LANGUAGE us_english;
+select @DMA_MANUAL_ID = N'$(dmaManualId)';
 
-DECLARE @PKEY AS VARCHAR(256)
-DECLARE @PRODUCT_VERSION AS INTEGER
-DECLARE @DMA_SOURCE_ID AS VARCHAR(256)
-DECLARE @DMA_MANUAL_ID AS VARCHAR(256)
-
-SELECT @PKEY = N'$(pkey)';
-SELECT @PRODUCT_VERSION = CONVERT(INTEGER, PARSENAME(CONVERT(nvarchar, SERVERPROPERTY('productversion')), 4));
-SELECT @DMA_SOURCE_ID = N'$(dmaSourceId)';
-SELECT @DMA_MANUAL_ID = N'$(dmaManualId)';
-
-IF OBJECT_ID('tempdb..#serverConfigurationParams') IS NOT NULL
-    DROP TABLE #serverConfigurationParams;
-
-<<<<<<< HEAD
-CREATE TABLE #serverConfigurationParams (
-=======
-CREATE TABLE #serverConfigurationParams
+if OBJECT_ID('tempdb..#serverConfigurationParams') is not null drop table #serverConfigurationParams;
+create table #serverConfigurationParams
 (
->>>>>>> 5ae85790
     configuration_id nvarchar(255),
     name nvarchar(255),
     value nvarchar(255),
@@ -46,19 +48,10 @@
     description nvarchar(255)
 );
 
-BEGIN
-    exec ('
+begin exec (
+    '
     INSERT INTO #serverConfigurationParams
     SELECT
-<<<<<<< HEAD
-	    CONVERT(nvarchar,configuration_id),
-        CONVERT(nvarchar,name),
-        CONVERT(nvarchar,value),
-        CONVERT(nvarchar,minimum),
-        CONVERT(nvarchar,maximum),
-        CONVERT(nvarchar,value_in_use),
-        CONVERT(nvarchar,description)
-=======
         CONVERT(nvarchar(255),configuration_id), 
         CONVERT(nvarchar(255),name),
         CONVERT(nvarchar(255),value),
@@ -66,12 +59,11 @@
         CONVERT(nvarchar(255),maximum),
         CONVERT(nvarchar(255),value_in_use), 
         CONVERT(nvarchar(255),description)
->>>>>>> 5ae85790
-    FROM sys.configurations');
-END
+    FROM sys.configurations'
+);
 
-SELECT
-    @PKEY as PKEY,
+end
+select @PKEY as PKEY,
     configuration_id,
     name,
     value,
@@ -82,6 +74,4 @@
     @DMA_SOURCE_ID as dma_source_id,
     @DMA_MANUAL_ID as dma_manual_id
 from #serverConfigurationParams;
-
-IF OBJECT_ID('tempdb..#serverConfigurationParams') IS NOT NULL
-    DROP TABLE #serverConfigurationParams;+    if OBJECT_ID('tempdb..#serverConfigurationParams') is not null drop table #serverConfigurationParams;