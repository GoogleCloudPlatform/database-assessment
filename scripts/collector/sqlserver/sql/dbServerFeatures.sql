--- conflicted
+++ resolved
@@ -370,17 +370,10 @@
 end;
 
 --Resource Governor
-<<<<<<< HEAD
 begin exec (
     'INSERT INTO #FeaturesEnabled
     SELECT
-        ''IsResourceGovenorEnabled'',
-=======
-BEGIN
-    exec ('INSERT INTO #FeaturesEnabled 
-    SELECT 
-        ''IsResourceGovernorEnabled'', 
->>>>>>> c918fb03
+        ''IsResourceGovernorEnabled'',
         CONVERT(nvarchar, is_enabled),
         CASE
             WHEN is_enabled > 0 THEN 1
