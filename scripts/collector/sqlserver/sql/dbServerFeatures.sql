--- conflicted
+++ resolved
@@ -1,101 +1,131 @@
 /*
-Copyright 2024 Google LLC
-
-Licensed under the Apache License, Version 2.0 (the "License");
-you may not use this file except in compliance with the License.
-You may obtain a copy of the License at
-
-    https://www.apache.org/licenses/LICENSE-2.0
-
-Unless required by applicable law or agreed to in writing, software
-distributed under the License is distributed on an "AS IS" BASIS,
-WITHOUT WARRANTIES OR CONDITIONS OF ANY KIND, either express or implied.
-See the License for the specific language governing permissions and
-limitations under the License.
-
-*/
-
-SET NOCOUNT ON;
-SET LANGUAGE us_english;
-
-DECLARE @PKEY AS VARCHAR(256)
-DECLARE @CLOUDTYPE AS VARCHAR(256)
-DECLARE @PRODUCT_VERSION AS INTEGER
-DECLARE @TABLE_PERMISSION_COUNT AS INTEGER
-DECLARE @ROW_COUNT_VAR AS INTEGER
-DECLARE @DMA_SOURCE_ID AS VARCHAR(256)
-DECLARE @DMA_MANUAL_ID AS VARCHAR(256)
-
-SELECT @PKEY = N'$(pkey)';
-SELECT @CLOUDTYPE = 'NONE';
-SELECT @PRODUCT_VERSION = CONVERT(INTEGER, PARSENAME(CONVERT(nvarchar, SERVERPROPERTY('productversion')), 4));
-SELECT @DMA_SOURCE_ID = N'$(dmaSourceId)';
-SELECT @DMA_MANUAL_ID = N'$(dmaManualId)';
-
-IF UPPER(@@VERSION) LIKE '%AZURE%'
-	SELECT @CLOUDTYPE = 'AZURE'
-
-IF OBJECT_ID('tempdb..#FeaturesEnabled') IS NOT NULL
-   DROP TABLE #FeaturesEnabled;
-
-CREATE TABLE #FeaturesEnabled
-(
-    Features NVARCHAR(40),
-    Is_EnabledOrUsed NVARCHAR(4),
-    Count INT
-);
-
-IF OBJECT_ID('tempdb..#myPerms') IS NOT NULL
-   DROP TABLE #myPerms;
-
-CREATE TABLE #myPerms
+ Copyright 2024 Google LLC
+ 
+ Licensed under the Apache License, Version 2.0 (the "License");
+ you may not use this file except in compliance with the License.
+ You may obtain a copy of the License at
+ 
+ https://www.apache.org/licenses/LICENSE-2.0
+ 
+ Unless required by applicable law or agreed to in writing, software
+ distributed under the License is distributed on an "AS IS" BASIS,
+ WITHOUT WARRANTIES OR CONDITIONS OF ANY KIND, either express or implied.
+ See the License for the specific language governing permissions and
+ limitations under the License.
+ 
+ */
+set NOCOUNT on;
+
+set LANGUAGE us_english;
+
+declare @PKEY as VARCHAR(256)
+declare @CLOUDTYPE as VARCHAR(256)
+declare @PRODUCT_VERSION as INTEGER
+declare @TABLE_PERMISSION_COUNT as INTEGER
+declare @ROW_COUNT_VAR as INTEGER
+declare @DMA_SOURCE_ID as VARCHAR(256)
+declare @DMA_MANUAL_ID as VARCHAR(256)
+select @PKEY = N'$(pkey)';
+
+select @CLOUDTYPE = 'NONE';
+
+select @PRODUCT_VERSION = convert(
+        INTEGER,
+        PARSENAME(
+            convert(nvarchar, SERVERPROPERTY('productversion')),
+            4
+        )
+    );
+
+select @DMA_SOURCE_ID = N'$(dmaSourceId)';
+
+select @DMA_MANUAL_ID = N'$(dmaManualId)';
+
+if UPPER(@@VERSION) like '%AZURE%'
+select @CLOUDTYPE = 'AZURE' if OBJECT_ID('tempdb..#FeaturesEnabled') is not null drop table #FeaturesEnabled;
+    create table #FeaturesEnabled
+    (
+        Features NVARCHAR(40),
+        Is_EnabledOrUsed NVARCHAR(4),
+        count INT
+    );
+
+if OBJECT_ID('tempdb..#myPerms') is not null drop table #myPerms;
+create table #myPerms
 (
     entity_name nvarchar(255),
     subentity_name nvarchar(255),
     permission_name nvarchar(255)
 );
 
-INSERT INTO #myPerms
-SELECT *
-FROM fn_my_permissions('msdb.dbo.sysmail_server', 'OBJECT')
-WHERE permission_name = 'SELECT' and subentity_name ='';
-INSERT INTO #myPerms
-SELECT *
-FROM fn_my_permissions('msdb.dbo.sysmail_profile', 'OBJECT')
-WHERE permission_name = 'SELECT' and subentity_name ='';
-INSERT INTO #myPerms
-SELECT *
-FROM fn_my_permissions('msdb.dbo.sysmail_profileaccount', 'OBJECT')
-WHERE permission_name = 'SELECT' and subentity_name ='';
-INSERT INTO #myPerms
-SELECT *
-FROM fn_my_permissions('msdb.dbo.sysmail_account', 'OBJECT')
-WHERE permission_name = 'SELECT' and subentity_name ='';
-INSERT INTO #myPerms
-SELECT *
-FROM fn_my_permissions('msdb.dbo.log_shipping_secondary_databases', 'OBJECT')
-WHERE permission_name = 'SELECT' and subentity_name ='';
-INSERT INTO #myPerms
-SELECT *
-FROM fn_my_permissions('msdb.dbo.log_shipping_primary_databases', 'OBJECT')
-WHERE permission_name = 'SELECT' and subentity_name ='';
-INSERT INTO #myPerms
-SELECT *
-FROM fn_my_permissions('msdb.dbo.sysmaintplan_subplans', 'OBJECT')
-WHERE permission_name = 'SELECT' and subentity_name ='';
-INSERT INTO #myPerms
-SELECT *
-FROM fn_my_permissions('msdb.dbo.sysjobs', 'OBJECT')
-WHERE permission_name = 'SELECT' and subentity_name ='';
+insert into #myPerms
+select *
+from fn_my_permissions('msdb.dbo.sysmail_server', 'OBJECT')
+where permission_name = 'SELECT'
+    and subentity_name = '';
+
+insert into #myPerms
+select *
+from fn_my_permissions('msdb.dbo.sysmail_profile', 'OBJECT')
+where permission_name = 'SELECT'
+    and subentity_name = '';
+
+insert into #myPerms
+select *
+from fn_my_permissions('msdb.dbo.sysmail_profileaccount', 'OBJECT')
+where permission_name = 'SELECT'
+    and subentity_name = '';
+
+insert into #myPerms
+select *
+from fn_my_permissions('msdb.dbo.sysmail_account', 'OBJECT')
+where permission_name = 'SELECT'
+    and subentity_name = '';
+
+insert into #myPerms
+select *
+from fn_my_permissions(
+        'msdb.dbo.log_shipping_secondary_databases',
+        'OBJECT'
+    )
+where permission_name = 'SELECT'
+    and subentity_name = '';
+
+insert into #myPerms
+select *
+from fn_my_permissions(
+        'msdb.dbo.log_shipping_primary_databases',
+        'OBJECT'
+    )
+where permission_name = 'SELECT'
+    and subentity_name = '';
+
+insert into #myPerms
+select *
+from fn_my_permissions('msdb.dbo.sysmaintplan_subplans', 'OBJECT')
+where permission_name = 'SELECT'
+    and subentity_name = '';
+
+insert into #myPerms
+select *
+from fn_my_permissions('msdb.dbo.sysjobs', 'OBJECT')
+where permission_name = 'SELECT'
+    and subentity_name = '';
 
 --DB Mail
-SELECT @TABLE_PERMISSION_COUNT = COUNT(*)
-FROM #myPerms
-WHERE LOWER(entity_name) IN ('dbo.sysmail_profile','dbo.sysmail_profileaccount','dbo.sysmail_account','dbo.sysmail_server')
-    AND UPPER(permission_name) = 'SELECT';
-IF @TABLE_PERMISSION_COUNT >= 4 AND @CLOUDTYPE = 'NONE'
-BEGIN
-    exec('
+select @TABLE_PERMISSION_COUNT = count(*)
+from #myPerms
+where LOWER(entity_name) in (
+        'dbo.sysmail_profile',
+        'dbo.sysmail_profileaccount',
+        'dbo.sysmail_account',
+        'dbo.sysmail_server'
+    )
+    and UPPER(permission_name) = 'SELECT';
+
+if @TABLE_PERMISSION_COUNT >= 4
+and @CLOUDTYPE = 'NONE' begin exec(
+    '
     INSERT INTO #FeaturesEnabled
     SELECT
         ''IsDbMailEnabled'',
@@ -104,23 +134,26 @@
         ELSE 0
         END
     FROM sys.configurations
-    WHERE name = ''Database Mail XPs''');
-END
-ELSE
-BEGIN
-    exec('
+    WHERE name = ''Database Mail XPs'''
+);
+
+end
+else begin exec(
+    '
     INSERT INTO #FeaturesEnabled
     SELECT
         ''IsDbMailEnabled'',
         ''0'',
         0
     FROM sys.configurations
-    WHERE name = ''Database Mail XPs''');
-END;
+    WHERE name = ''Database Mail XPs'''
+);
+
+end;
 
 --external scripts enabled
-BEGIN
-    exec('
+begin exec(
+    '
     INSERT INTO #FeaturesEnabled
     SELECT
         ''IsExternalScriptsEnabled'',
@@ -129,12 +162,12 @@
         ELSE 0
         END
     FROM sys.configurations
-    WHERE name = ''external scripts enabled''');
-END
-
--- Data Quality Services
-BEGIN
-    exec('
+    WHERE name = ''external scripts enabled'''
+);
+
+end -- Data Quality Services
+begin exec(
+    '
     WITH dqs_service as (
     select count(*) as dqs_count from syslogins where name like ''##MS_dqs%'')
     INSERT INTO #FeaturesEnabled 
@@ -145,14 +178,12 @@
                 ELSE 0
             END AS Is_EnabledOrUsed,
             dqs_count as Count
-        from dqs_service');
-END
-
---filestream enabled
-IF @PRODUCT_VERSION >= 11
-BEGIN
-    BEGIN TRY
-        exec('WITH check_filestream AS (
+        from dqs_service'
+);
+
+end --filestream enabled
+if @PRODUCT_VERSION >= 11 begin begin TRY exec(
+    'WITH check_filestream AS (
             SELECT
                 name,
                 ISNULL((SELECT count(1) FROM sys.master_files AS mf WHERE mf.database_id = db.database_id AND mf.type = 2),0) AS hasfs
@@ -168,33 +199,32 @@
             END
         FROM
             check_filestream
-        /* SQL Server 2012 (11.x) above */');
-    END TRY
-    BEGIN CATCH
-        exec('
+        /* SQL Server 2012 (11.x) above */'
+);
+
+end TRY begin CATCH exec(
+    '
         INSERT INTO #FeaturesEnabled VALUES (
             ''IsFileStreamEnabled'',
             ''0'',
             0)
-        ');
-    END CATCH
-END
-ELSE
-BEGIN
-    exec('
+        '
+);
+
+end CATCH
+end
+else begin exec(
+    '
     INSERT INTO #FeaturesEnabled VALUES (
         ''IsFileStreamEnabled'',
         ''0'',
         0)
-    ');
-END
-
---hybrid buffer pool enabled
-
-
-IF @CLOUDTYPE = 'AZURE'
-BEGIN
-    exec('INSERT INTO #FeaturesEnabled
+    '
+);
+
+end --hybrid buffer pool enabled
+if @CLOUDTYPE = 'AZURE' begin exec(
+    'INSERT INTO #FeaturesEnabled
             SELECT ''IsHybridBufferPoolEnabled'',
             CONVERT(nvarchar,is_enabled),
             CASE
@@ -202,25 +232,26 @@
                 ELSE 0
             END
             from sys.server_memory_optimized_hybrid_buffer_pool_configuration
-            /* SQL Server 2019 (15.x) and later versions */');
-END
-ELSE
-BEGIN
-    IF @PRODUCT_VERSION >= 15
-    BEGIN
-        SELECT @ROW_COUNT_VAR = count(*)
-        from sys.server_memory_optimized_hybrid_buffer_pool_configuration;
-        IF @ROW_COUNT_VAR = 0
-        BEGIN
-            exec('INSERT INTO #FeaturesEnabled
+            /* SQL Server 2019 (15.x) and later versions */'
+);
+
+end
+else begin if @PRODUCT_VERSION >= 15 begin
+select @ROW_COUNT_VAR = count(*)
+from sys.server_memory_optimized_hybrid_buffer_pool_configuration;
+
+if @ROW_COUNT_VAR = 0 begin exec(
+    'INSERT INTO #FeaturesEnabled
                     SELECT
                         ''IsHybridBufferPoolEnabled'',
                         ''0'',
-                        0');
-        END;
-        IF @ROW_COUNT_VAR > 0
-        BEGIN
-            exec('INSERT INTO #FeaturesEnabled
+                        0'
+);
+
+end;
+
+if @ROW_COUNT_VAR > 0 begin exec(
+    'INSERT INTO #FeaturesEnabled
                 SELECT ''IsHybridBufferPoolEnabled'',
                 COALESCE(CONVERT(nvarchar,is_enabled), 0),
                 CASE
@@ -228,27 +259,38 @@
                 ELSE 0
                 END
                 from sys.server_memory_optimized_hybrid_buffer_pool_configuration
-                /* SQL Server 2019 (15.x) and later versions */');
-        END;
-    END;
-    ELSE
-    BEGIN
-        exec('INSERT INTO #FeaturesEnabled
+                /* SQL Server 2019 (15.x) and later versions */'
+);
+
+end;
+
+end;
+
+else begin exec(
+    'INSERT INTO #FeaturesEnabled
             SELECT
             ''IsHybridBufferPoolEnabled'',
             ''0'',
             0
-            /* Earlier than SQL Server 2019 (15.x) versions */');
-    END;
-END;
+            /* Earlier than SQL Server 2019 (15.x) versions */'
+);
+
+end;
+
+end;
 
 --log shipping enabled
-SELECT @TABLE_PERMISSION_COUNT = COUNT(*)
-FROM #myPerms
-WHERE LOWER(entity_name) in ('dbo.log_shipping_primary_databases','dbo.log_shipping_secondary_databases') and UPPER(permission_name) = 'SELECT';
-IF @TABLE_PERMISSION_COUNT >= 2 AND @CLOUDTYPE = 'NONE'
-BEGIN
-    exec('WITH log_shipping_count AS (
+select @TABLE_PERMISSION_COUNT = count(*)
+from #myPerms
+where LOWER(entity_name) in (
+        'dbo.log_shipping_primary_databases',
+        'dbo.log_shipping_secondary_databases'
+    )
+    and UPPER(permission_name) = 'SELECT';
+
+if @TABLE_PERMISSION_COUNT >= 2
+and @CLOUDTYPE = 'NONE' begin exec(
+    'WITH log_shipping_count AS (
         SELECT
             count(*) log_shipping
         FROM
@@ -265,20 +307,25 @@
         COALESCE(CONVERT(varchar,sum(log_shipping)),''0''),
         COALESCE(sum(log_shipping),0))
     FROM
-        log_shipping_count');
-END;
-ELSE
-BEGIN
-    exec('INSERT INTO #FeaturesEnabled VALUES (''IsLogShippingEnabled'', ''0'', 0)');
-END;
+        log_shipping_count'
+);
+
+end;
+
+else begin exec(
+    'INSERT INTO #FeaturesEnabled VALUES (''IsLogShippingEnabled'', ''0'', 0)'
+);
+
+end;
 
 --maintenance plans enabled
-SELECT @TABLE_PERMISSION_COUNT = COUNT(*)
-FROM #myPerms
-WHERE LOWER(entity_name) in ('dbo.sysmaintplan_subplans','dbo.sysjobs') and UPPER(permission_name) = 'SELECT';
-IF @TABLE_PERMISSION_COUNT >= 2
-BEGIN
-    exec('INSERT INTO #FeaturesEnabled
+select @TABLE_PERMISSION_COUNT = count(*)
+from #myPerms
+where LOWER(entity_name) in ('dbo.sysmaintplan_subplans', 'dbo.sysjobs')
+    and UPPER(permission_name) = 'SELECT';
+
+if @TABLE_PERMISSION_COUNT >= 2 begin exec(
+    'INSERT INTO #FeaturesEnabled
         SELECT
         ''MaintenancePlansEnabled'',
         CASE WHEN COALESCE(count(*),0) > 0
@@ -294,16 +341,20 @@
         INNER JOIN msdb..sysmaintplan_subplans sp ON p.id = sp.plan_id
         INNER JOIN msdb..sysjobs j ON sp.job_id = j.job_id
     WHERE
-        j.[enabled] = 1');
-END;
-ELSE
-BEGIN
-    exec('INSERT INTO #FeaturesEnabled VALUES (''MaintenancePlansEnabled'', ''0'', 0)');
-END;
+        j.[enabled] = 1'
+);
+
+end;
+
+else begin exec(
+    'INSERT INTO #FeaturesEnabled VALUES (''MaintenancePlansEnabled'', ''0'', 0)'
+);
+
+end;
 
 --Polybase Enabled
-BEGIN
-    exec('
+begin exec(
+    '
     INSERT INTO #FeaturesEnabled
     SELECT
         ''IsPolybaseEnabled'',
@@ -313,12 +364,14 @@
             ELSE 0
         END
     FROM sys.configurations
-    WHERE name = ''polybase enabled''');
-END;
+    WHERE name = ''polybase enabled'''
+);
+
+end;
 
 --Resource Governor
-BEGIN
-    exec ('INSERT INTO #FeaturesEnabled
+begin exec (
+    'INSERT INTO #FeaturesEnabled
     SELECT
         ''IsResourceGovenorEnabled'',
         CONVERT(nvarchar, is_enabled),
@@ -326,51 +379,51 @@
             WHEN is_enabled > 0 THEN 1
             ELSE 0
         END
-    FROM sys.resource_governor_configuration');
-END;
+    FROM sys.resource_governor_configuration'
+);
+
+end;
 
 --Stretch Database
-IF @CLOUDTYPE = 'AZURE'
-BEGIN
-    exec('INSERT INTO #FeaturesEnabled
+if @CLOUDTYPE = 'AZURE' begin exec(
+    'INSERT INTO #FeaturesEnabled
             SELECT
                 ''IsStretchDatabaseEnabled'',
                 CONVERT(nvarchar, count(*)),
                 CONVERT(int, count(*))
-            FROM sys.remote_data_archive_databases');
-END
-
-IF @CLOUDTYPE = 'NONE'
-BEGIN
-    IF @PRODUCT_VERSION >= 13 AND @PRODUCT_VERSION <= 16
-    BEGIN
-        exec('INSERT INTO #FeaturesEnabled
+            FROM sys.remote_data_archive_databases'
+);
+
+end if @CLOUDTYPE = 'NONE' begin if @PRODUCT_VERSION >= 13
+and @PRODUCT_VERSION <= 16 begin exec(
+    'INSERT INTO #FeaturesEnabled
                 SELECT
                     ''IsStretchDatabaseEnabled'',
                     CONVERT(nvarchar, count(*)),
                     CONVERT(int, count(*))
-                FROM sys.remote_data_archive_databases /* SQL Server 2016 (13.x) and Up to 2022 */');
-    END
-    ELSE
-    BEGIN
-        exec('INSERT INTO #FeaturesEnabled VALUES (''IsStretchDatabaseEnabled'', ''0'', 0)');
-    END
-END
-
---TDE in Use
-BEGIN
-    exec('INSERT INTO #FeaturesEnabled
+                FROM sys.remote_data_archive_databases /* SQL Server 2016 (13.x) and Up to 2022 */'
+);
+
+end
+else begin exec(
+    'INSERT INTO #FeaturesEnabled VALUES (''IsStretchDatabaseEnabled'', ''0'', 0)'
+);
+
+end
+end --TDE in Use
+begin exec(
+    'INSERT INTO #FeaturesEnabled
             SELECT
                 ''IsTDEInUse'',
                 CONVERT(nvarchar, count(*)),
                 CONVERT(int, count(*))
             FROM sys.databases
-            WHERE is_encrypted <> 0');
-END
-
---TempDB Metadata Memory Optimized
-BEGIN
-    exec('
+            WHERE is_encrypted <> 0'
+);
+
+end --TempDB Metadata Memory Optimized
+begin exec(
+    '
     INSERT INTO #FeaturesEnabled
     SELECT
         ''IsTempDbMetadataMemoryOptimized'',
@@ -380,56 +433,46 @@
             ELSE 0
         END
     FROM sys.configurations
-    WHERE name = ''tempdb metadata memory-optimized''');
-END;
+    WHERE name = ''tempdb metadata memory-optimized'''
+);
+
+end;
 
 --Sysadmin role
-BEGIN
-    WITH
-        check_sysadmin_role
-        AS
-        (
-                            SELECT
-                    name,
-                    type_desc,
-                    is_disabled
-                FROM
-                    sys.server_principals
-                WHERE
-            IS_SRVROLEMEMBER ('sysadmin', name) = 1
-                    AND name NOT LIKE '%NT SERVICE%'
-                    AND name <> 'sa'
-            UNION
-                SELECT
-                    name,
-                    type_desc,
-                    is_disabled
-                FROM
-                    sys.server_principals
-                WHERE
-            IS_SRVROLEMEMBER ('dbcreator', name) = 1
-                    AND name NOT LIKE '%NT SERVICE%'
-                    AND name <> 'sa'
-        )
-    INSERT INTO #FeaturesEnabled
-    SELECT
-        'sysadmin_role',
-        CASE WHEN count(*) > 0
-                THEN '1'
-            ELSE '0'
-			END,
-        CASE WHEN count(*) > 0
-                THEN count(*)
-            ELSE 0
-			END
-    FROM
-        check_sysadmin_role;
-END;
+begin with check_sysadmin_role as (
+    select name,
+        type_desc,
+        is_disabled
+    from sys.server_principals
+    where IS_SRVROLEMEMBER ('sysadmin', name) = 1
+        and name not like '%NT SERVICE%'
+        and name <> 'sa'
+    union
+    select name,
+        type_desc,
+        is_disabled
+    from sys.server_principals
+    where IS_SRVROLEMEMBER ('dbcreator', name) = 1
+        and name not like '%NT SERVICE%'
+        and name <> 'sa'
+)
+insert into #FeaturesEnabled
+select 'sysadmin_role',
+    case
+        when count(*) > 0 then '1'
+        else '0'
+    end,
+    case
+        when count(*) > 0 then count(*)
+        else 0
+    end
+from check_sysadmin_role;
+
+end;
 
 --Server level triggers
-BEGIN
-    BEGIN TRY
-        exec('INSERT INTO #FeaturesEnabled
+begin begin TRY exec(
+    'INSERT INTO #FeaturesEnabled
                 SELECT
                     ''ServerLevelTriggers'',
                     CASE
@@ -438,36 +481,42 @@
                         ELSE ''0''
                     END,
                     CONVERT(int, count(*))
-                from sys.server_triggers');
-    END TRY
-    BEGIN CATCH
-        IF ERROR_NUMBER() = 208 AND ERROR_SEVERITY() = 16 AND ERROR_STATE() = 1
-            exec('INSERT INTO #FeaturesEnabled
+                from sys.server_triggers'
+);
+
+end TRY begin CATCH if ERROR_NUMBER() = 208
+and ERROR_SEVERITY() = 16
+and ERROR_STATE() = 1 exec(
+    'INSERT INTO #FeaturesEnabled
                     SELECT
                         ''ServerLevelTriggers'',
                         ''0'',
-                        0 ');
-    END CATCH
-END;
+                        0 '
+);
+
+end CATCH
+end;
 
 --OPENROWSET
-BEGIN
-    exec('
+begin exec(
+    '
     INSERT INTO #FeaturesEnabled
     SELECT
-        ''OPENROWSET'',
-        CONVERT(nvarchar, value_in_use) ,
+        ''OPENROWSET'', 
+        CONVERT(nvarchar, value_in_use) , 
         CASE
             WHEN value_in_use > 0 THEN 1
             ELSE 0
         END
     FROM sys.configurations
-    WHERE name = ''Ad Hoc Distributed Queries''');
-END;
+    WHERE name = ''Ad Hoc Distributed Queries'''
+);
+
+end;
 
 --ad hoc distributed queries / distributed transaction coordinator DTC
-BEGIN
-    exec('
+begin exec(
+    '
     INSERT INTO #FeaturesEnabled 
     SELECT
         ''ad hoc distributed queries'', 
@@ -477,24 +526,25 @@
             ELSE 0
         END
     FROM sys.configurations
-    WHERE name = ''Ad Hoc Distributed Queries''');
-END;
+    WHERE name = ''Ad Hoc Distributed Queries'''
+);
+
+end;
 
 --BULK INSERT
-INSERT INTO #FeaturesEnabled
-SELECT
-    'BULK_INSERT',
-    CASE
-            WHEN count(p.permission_name) > 0 THEN '1'
-            ELSE '0'
-        END,
-    CONVERT(int,count(p.permission_name))
-FROM fn_my_permissions(NULL, 'SERVER') p
-WHERE permission_name like '%ADMINISTER BULK OPERATIONS%';
+insert into #FeaturesEnabled
+select 'BULK_INSERT',
+    case
+        when count(p.permission_name) > 0 then '1'
+        else '0'
+    end,
+    convert(int, count(p.permission_name))
+from fn_my_permissions(null, 'SERVER') p
+where permission_name like '%ADMINISTER BULK OPERATIONS%';
 
 -- CountServiceBrokerEndpoints
-BEGIN TRY
-    exec('INSERT INTO #FeaturesEnabled
+begin TRY exec(
+    'INSERT INTO #FeaturesEnabled
             SELECT
                 ''CountServiceBrokerEndpoints'',
                 CASE
@@ -502,16 +552,18 @@
                     ELSE ''0''
                 END,
                 CONVERT(int, count(*))
-            FROM sys.service_broker_endpoints');
-END TRY
-BEGIN CATCH
-    IF ERROR_NUMBER() = 208 AND ERROR_SEVERITY() = 16 AND ERROR_STATE() = 1
-        exec('INSERT INTO #FeaturesEnabled SELECT ''CountServiceBrokerEndpoints'', ''0'', 0');
-END CATCH
-
--- CountTSQLEndpoints
-BEGIN TRY
-    exec('INSERT INTO #FeaturesEnabled
+            FROM sys.service_broker_endpoints'
+);
+
+end TRY begin CATCH if ERROR_NUMBER() = 208
+and ERROR_SEVERITY() = 16
+and ERROR_STATE() = 1 exec(
+    'INSERT INTO #FeaturesEnabled SELECT ''CountServiceBrokerEndpoints'', ''0'', 0'
+);
+
+end CATCH -- CountTSQLEndpoints
+begin TRY exec(
+    'INSERT INTO #FeaturesEnabled
             SELECT
                 ''CountTSQLEndpoints'',
                 CASE
@@ -520,23 +572,25 @@
                 END,
                 CONVERT(int, count(*))
             FROM sys.tcp_endpoints
-            WHERE endpoint_id > 65535');
-END TRY
-BEGIN CATCH
-    IF ERROR_NUMBER() = 208 AND ERROR_SEVERITY() = 16 AND ERROR_STATE() = 1
-    BEGIN
-    exec('INSERT INTO #FeaturesEnabled SELECT ''CountTSQLEndpoints'', ''0'', 0');
-END
-    ELSE
-    BEGIN
-    exec('INSERT INTO #FeaturesEnabled SELECT ''CountTSQLEndpoints'', ''0'', 0');
-END
-END CATCH
-
+            WHERE endpoint_id > 65535'
+);
+
+end TRY begin CATCH if ERROR_NUMBER() = 208
+and ERROR_SEVERITY() = 16
+and ERROR_STATE() = 1 begin exec(
+    'INSERT INTO #FeaturesEnabled SELECT ''CountTSQLEndpoints'', ''0'', 0'
+);
+
+end
+else begin exec(
+    'INSERT INTO #FeaturesEnabled SELECT ''CountTSQLEndpoints'', ''0'', 0'
+);
+
+end
+end CATCH
 /* Collect permissions which are unsupported in CloudSQL SQL Server */
-BEGIN
-    BEGIN TRY
-            exec('INSERT INTO #FeaturesEnabled 
+begin begin TRY exec(
+    'INSERT INTO #FeaturesEnabled 
                 SELECT
                     tmp.permission_name,
 					CASE WHEN count(1) > 0 THEN 1 ELSE 0 END,
@@ -552,15 +606,6 @@
                         sys.server_permissions p
                         INNER JOIN sys.server_principals pr ON p.grantee_principal_id = pr.principal_id
                     WHERE
-<<<<<<< HEAD
-                        pr.type IN (''U'', ''S'')
-                        AND pr.name NOT LIKE ''NT SERVICE\%''
-                        AND p.permission_name IN (''ADMINISTER BULK OPERATIONS'', ''ALTER ANY CREDENTIAL'',
-                        ''ALTER ANY EVENT NOTIFICATION'', ''ALTER ANY EVENT SESSION'', ''ALTER RESOURCES'',
-                        ''ALTER SETTINGS'', ''AUTHENTICATE SERVER'', ''CONTROL_SERVER'',
-                        ''CREATE DDL EVENT NOTIFICATION'', ''CREATE ENDPOINT'', ''CREATE TRACE EVENT NOTIFICATION'',
-                        ''EXTERNAL ACCESS ASSEMBLY'', ''SHUTDOWN'', ''EXTERNAL ASSEMBLIES'', ''CREATE ASSEMBLY'')) tmp
-=======
                         pr.name NOT LIKE ''NT SERVICE\%''
                         AND p.permission_name IN (''ADMINISTER BULK OPERATIONS'', ''ALTER ANY CREDENTIAL'', 
                         ''ALTER ANY EVENT NOTIFICATION'', ''ALTER ANY EVENT SESSION'', ''ALTER RESOURCES'', 
@@ -586,14 +631,14 @@
                         ''EXTERNAL ACCESS ASSEMBLY'', ''SHUTDOWN'', ''EXTERNAL ASSEMBLIES'', ''CREATE ASSEMBLY'')     
                         
                     ) tmp
->>>>>>> 5ae85790
                 GROUP BY
-                    tmp.permission_name');
-    END TRY
-    BEGIN CATCH
-        IF ERROR_NUMBER() = 208 AND ERROR_SEVERITY() = 16 AND ERROR_STATE() = 1
-            BEGIN TRY
-                    exec('INSERT INTO #FeaturesEnabled 
+                    tmp.permission_name'
+);
+
+end TRY begin CATCH if ERROR_NUMBER() = 208
+and ERROR_SEVERITY() = 16
+and ERROR_STATE() = 1 begin TRY exec(
+    'INSERT INTO #FeaturesEnabled 
                         SELECT
                             tmp.permission_name,
                             CASE WHEN count(1) > 0 THEN 1 ELSE 0 END,
@@ -616,11 +661,13 @@
                                 ''CREATE DDL EVENT NOTIFICATION'', ''CREATE ENDPOINT'', ''CREATE TRACE EVENT NOTIFICATION'', 
                                 ''EXTERNAL ACCESS ASSEMBLY'', ''SHUTDOWN'', ''EXTERNAL ASSEMBLIES'', ''CREATE ASSEMBLY'')) tmp
                         GROUP BY
-                            tmp.permission_name');
-            END TRY
-            BEGIN CATCH
-                IF ERROR_NUMBER() = 208 AND ERROR_SEVERITY() = 16 AND ERROR_STATE() = 1
-                    exec('
+                            tmp.permission_name'
+);
+
+end TRY begin CATCH if ERROR_NUMBER() = 208
+and ERROR_SEVERITY() = 16
+and ERROR_STATE() = 1 exec(
+    '
                         INSERT INTO #FeaturesEnabled values (''ADMINISTER BULK OPERATIONS'',''0'',0);
                         INSERT INTO #FeaturesEnabled values (''ALTER ANY CREDENTIAL'',''0'',0);
                         INSERT INTO #FeaturesEnabled values (''ALTER ANY EVENT NOTIFICATION'',''0'',0);
@@ -635,106 +682,114 @@
                         INSERT INTO #FeaturesEnabled values (''CREATE TRACE EVENT NOTIFICATION'',''0'',0);
                         INSERT INTO #FeaturesEnabled values (''EXTERNAL ACCESS ASSEMBLY'',''0'',0);
                         INSERT INTO #FeaturesEnabled values (''SHUTDOWN'',''0'',0);
-                    ');
-            END CATCH
-    END CATCH
-END
-
---Memory Optimized OLTP Tables
+                    '
+);
+
+end CATCH
+end CATCH
+end --Memory Optimized OLTP Tables
 /* Select from tableList.sql
-    Population will occur in the loader and will just check "is_memory_optimized" on sys.tables
-    1 - is_memory_optimized
-    0 - is not memory optimized
-*/
-
+ Population will occur in the loader and will just check "is_memory_optimized" on sys.tables
+ 1 - is_memory_optimized
+ 0 - is not memory optimized
+ */
 --Reporting Services
 /* Select from componentsInstalled.sql */
-
 --Analysis Services
 /* Select from componentsInstalled.sql */
-
 --BACPAC File Import Services
 /* Not determined yet */
-
 --DATA QUALITY Services
 /* Not determined yet */
-
 --Service Broker tasks
-DECLARE @ServBrokerTasksUsed as INT, @IS_ServBrokerTasksUsed as NVARCHAR(4);
+declare @ServBrokerTasksUsed as INT,
+    @IS_ServBrokerTasksUsed as NVARCHAR(4);
+
 select @ServBrokerTasksUsed = count(*)
 from sys.dm_broker_activated_tasks;
-IF @ServBrokerTasksUsed > 0 SET @IS_ServBrokerTasksUsed = '1'  ELSE  SET @IS_ServBrokerTasksUsed = '0' ;
-INSERT INTO #FeaturesEnabled
-VALUES
-    (
-        'Service Broker Tasks Used', @IS_ServBrokerTasksUsed, ISNULL(@ServBrokerTasksUsed,0) );
+
+if @ServBrokerTasksUsed > 0
+set @IS_ServBrokerTasksUsed = '1'
+    else
+set @IS_ServBrokerTasksUsed = '0';
+
+insert into #FeaturesEnabled
+values (
+        'Service Broker Tasks Used',
+        @IS_ServBrokerTasksUsed,
+        ISNULL(@ServBrokerTasksUsed, 0)
+    );
 
 --External Assemblies
-IF @CLOUDTYPE = 'AZURE'
-BEGIN
-    INSERT INTO #FeaturesEnabled
-    VALUES
-        (
-            'External Assemblies Used', '0', 0);
-END
-ELSE
-BEGIN
-    DECLARE @ExternalAssembliesUsed as INT, @IS_ExternalAssembliesUsed as NVARCHAR(4);
-    select @ExternalAssembliesUsed = COUNT(*)
-    from sys.server_permissions
-    where permission_name = 'External access assembly' and state='G';
-    IF @ExternalAssembliesUsed > 0 SET @IS_ExternalAssembliesUsed = '1'  ELSE  SET @IS_ExternalAssembliesUsed = '0' ;
-    INSERT INTO #FeaturesEnabled
-    VALUES
-        (
-            'External Assemblies Used', @IS_ExternalAssembliesUsed, ISNULL(@ExternalAssembliesUsed,0) );
-END
-
---CLR Enabled
-BEGIN
-    exec('INSERT INTO #FeaturesEnabled
+if @CLOUDTYPE = 'AZURE' begin
+insert into #FeaturesEnabled
+values ('External Assemblies Used', '0', 0);
+
+end
+else begin
+declare @ExternalAssembliesUsed as INT,
+    @IS_ExternalAssembliesUsed as NVARCHAR(4);
+
+select @ExternalAssembliesUsed = count(*)
+from sys.server_permissions
+where permission_name = 'External access assembly'
+    and state = 'G';
+
+if @ExternalAssembliesUsed > 0
+set @IS_ExternalAssembliesUsed = '1'
+    else
+set @IS_ExternalAssembliesUsed = '0';
+
+insert into #FeaturesEnabled
+values (
+        'External Assemblies Used',
+        @IS_ExternalAssembliesUsed,
+        ISNULL(@ExternalAssembliesUsed, 0)
+    );
+
+end --CLR Enabled
+begin exec(
+    'INSERT INTO #FeaturesEnabled
         SELECT ''IsCLREnabled'',
         CONVERT(nvarchar, value_in_use),
         CONVERT(int, value_in_use)
         FROM sys.configurations
-        WHERE name = ''clr enabled''');
-END
-
---Linked Servers
-IF @CLOUDTYPE = 'AZURE'
-BEGIN
-    INSERT INTO #FeaturesEnabled
-    VALUES
-        (
-            'IsLinkedServersUsed', '0', 0);
-END
-ELSE
-BEGIN
-    exec('INSERT INTO #FeaturesEnabled
+        WHERE name = ''clr enabled'''
+);
+
+end --Linked Servers
+if @CLOUDTYPE = 'AZURE' begin
+insert into #FeaturesEnabled
+values ('IsLinkedServersUsed', '0', 0);
+
+end
+else begin exec(
+    'INSERT INTO #FeaturesEnabled
     SELECT ''IsLinkedServersUsed'',
             count(*),
             count(*)
     FROM sys.servers
-    WHERE is_linked = 1');
-END
-
---Policy based management
-BEGIN TRY
-    exec('DECLARE @PoliciesEnabled_value as INT, @IS_PoliciesEnabled as NVARCHAR(4);
+    WHERE is_linked = 1'
+);
+
+end --Policy based management
+begin TRY exec(
+    'DECLARE @PoliciesEnabled_value as INT, @IS_PoliciesEnabled as NVARCHAR(4);
         SELECT @PoliciesEnabled_value = count(*) FROM msdb.dbo.syspolicy_policies where is_enabled =1;
 	        IF @PoliciesEnabled_value > 0 SET @IS_PoliciesEnabled = ''1''  ELSE  SET @IS_PoliciesEnabled = ''0'' ;
 	        INSERT INTO #FeaturesEnabled VALUES (
-		        ''Policy-Based Management'', @IS_PoliciesEnabled, ISNULL(@PoliciesEnabled_value,0) );');
-END TRY
-BEGIN CATCH
-	IF ERROR_NUMBER() = 40515 AND ERROR_SEVERITY() = 15 AND ERROR_STATE() = 1
-    exec('INSERT INTO #FeaturesEnabled VALUES (''Policy-Based Management'', ''0'', 0)')
-END CATCH
-
+		        ''Policy-Based Management'', @IS_PoliciesEnabled, ISNULL(@PoliciesEnabled_value,0) );'
+);
+
+end TRY begin CATCH if ERROR_NUMBER() = 40515
+and ERROR_SEVERITY() = 15
+and ERROR_STATE() = 1 exec(
+    'INSERT INTO #FeaturesEnabled VALUES (''Policy-Based Management'', ''0'', 0)'
+)
+end CATCH
 /* Certain clouds do not allow access to certain tables so we need to catch the table does not exist error and default the setting */
-BEGIN
-    BEGIN TRY
-            exec('INSERT INTO #FeaturesEnabled SELECT ''IsBufferPoolExtensionEnabled'',
+begin begin TRY exec(
+    'INSERT INTO #FeaturesEnabled SELECT ''IsBufferPoolExtensionEnabled'',
                   CASE
                     WHEN state = 0 THEN ''0''
                     WHEN state = 1 THEN ''0''
@@ -745,23 +800,21 @@
                     ELSE ''0''
                   END,
                   CASE WHEN state > 0 THEN 1 ELSE 0 END
-                  FROM sys.dm_os_buffer_pool_extension_configuration /* SQL Server 2014 (13.x) above */');
-    END TRY
-    BEGIN CATCH
-        IF ERROR_NUMBER() = 208 AND ERROR_SEVERITY() = 16 AND ERROR_STATE() = 1
-                exec('INSERT INTO #FeaturesEnabled SELECT ''IsBufferPoolExtensionEnabled'', ''0'', 0 /* SQL Server 2014 (13.x) below */');
-    END CATCH
-END
-
-SELECT
-    @PKEY as PKEY,
+                  FROM sys.dm_os_buffer_pool_extension_configuration /* SQL Server 2014 (13.x) above */'
+);
+
+end TRY begin CATCH if ERROR_NUMBER() = 208
+and ERROR_SEVERITY() = 16
+and ERROR_STATE() = 1 exec(
+    'INSERT INTO #FeaturesEnabled SELECT ''IsBufferPoolExtensionEnabled'', ''0'', 0 /* SQL Server 2014 (13.x) below */'
+);
+
+end CATCH
+end
+select @PKEY as PKEY,
     f.*,
     @DMA_SOURCE_ID as dma_source_id,
     @DMA_MANUAL_ID as dma_manual_id
-FROM #FeaturesEnabled f;
-
-IF OBJECT_ID('tempdb..#FeaturesEnabled') IS NOT NULL
-   DROP TABLE #FeaturesEnabled;
-
-IF OBJECT_ID('tempdb..#myPerms') IS NOT NULL
-   DROP TABLE #myPerms;+from #FeaturesEnabled f;
+    if OBJECT_ID('tempdb..#FeaturesEnabled') is not null drop table #FeaturesEnabled;
+    if OBJECT_ID('tempdb..#myPerms') is not null drop table #myPerms;