--- conflicted
+++ resolved
@@ -1,92 +1,84 @@
 /*
-Copyright 2023 Google LLC
-
-Licensed under the Apache License, Version 2.0 (the "License");
-you may not use this file except in compliance with the License.
-You may obtain a copy of the License at
-
-    https://www.apache.org/licenses/LICENSE-2.0
-
-Unless required by applicable law or agreed to in writing, software
-distributed under the License is distributed on an "AS IS" BASIS,
-WITHOUT WARRANTIES OR CONDITIONS OF ANY KIND, either express or implied.
-See the License for the specific language governing permissions and
-limitations under the License.
-
-*/
-
-SET NOCOUNT ON;
-SET LANGUAGE us_english;
-
-DECLARE @PKEY AS VARCHAR(256);
-DECLARE @CLOUDTYPE AS VARCHAR(256);
-DECLARE @ASSESSMENT_DATABSE_NAME AS VARCHAR(256);
-DECLARE @PRODUCT_VERSION AS INTEGER;
-DECLARE @validDB AS INTEGER;
-DECLARE @DMA_SOURCE_ID AS VARCHAR(256);
-DECLARE @DMA_MANUAL_ID AS VARCHAR(256);
-DECLARE @CURRENT_DB_NAME AS VARCHAR(256);
-
-SELECT @PKEY = N'$(pkey)';
-SELECT @CLOUDTYPE = 'NONE'
-SELECT @ASSESSMENT_DATABSE_NAME = N'$(database)';
-SELECT @PRODUCT_VERSION = CONVERT(INTEGER, PARSENAME(CONVERT(nvarchar, SERVERPROPERTY('productversion')), 4));
-SELECT @validDB = 0;
-SELECT @DMA_SOURCE_ID = N'$(dmaSourceId)';
-SELECT @DMA_MANUAL_ID = N'$(dmaManualId)';
-SELECT @CURRENT_DB_NAME = db_name();
-
-IF @ASSESSMENT_DATABSE_NAME = 'all'
-   SELECT @ASSESSMENT_DATABSE_NAME = '%'
-
-IF UPPER(@@VERSION) LIKE '%AZURE%'
-	SELECT @CLOUDTYPE = 'AZURE'
-
-<<<<<<< HEAD
-IF OBJECT_ID('tempdb..#tableList') IS NOT NULL
-   DROP TABLE #tableList;
-
-CREATE TABLE #tableList(
-	database_name nvarchar(255)
-    ,schema_name nvarchar(255)
-    ,table_name nvarchar(255)
-    ,partition_count nvarchar(10)
-	,is_memory_optimized nvarchar(10)
-	,temporal_type nvarchar(10)
-	,is_external nvarchar(10)
-	,lock_escalation nvarchar(10)
-	,is_tracked_by_cdc nvarchar(10)
-	,text_in_row_limit nvarchar(10)
-	,is_replicated nvarchar(10)
-    ,row_count nvarchar(255)
-    ,data_compression nvarchar(255)
-    ,total_space_mb nvarchar(255)
-    ,used_space_mb nvarchar(255)
-    ,unused_space_mb nvarchar(255)
-    );
-
-=======
->>>>>>> 5ae85790
-BEGIN
-	BEGIN
-		SELECT @validDB = COUNT(1)
-		FROM sys.databases
-<<<<<<< HEAD
-		WHERE name NOT IN ('master','model','msdb','tempdb','distribution','reportserver', 'reportservertempdb','resource','rdsadmin')
-		AND name like @ASSESSMENT_DATABSE_NAME
-		AND state = 0
-	END
-=======
-		WHERE name NOT IN ('master','model','msdb','distribution','reportserver', 'reportservertempdb','resource','rdsadmin')
-			AND name like @ASSESSMENT_DATABSE_NAME
-			AND state = 0
-	END;
->>>>>>> 5ae85790
-
-	BEGIN TRY
-	IF @PRODUCT_VERSION > 12 AND @validDB <> 0 AND @CLOUDTYPE = 'NONE' AND @CURRENT_DB_NAME <> 'tempdb'
-	BEGIN
-		exec ('
+ Copyright 2023 Google LLC
+ 
+ Licensed under the Apache License, Version 2.0 (the "License");
+ you may not use this file except in compliance with the License.
+ You may obtain a copy of the License at
+ 
+ https://www.apache.org/licenses/LICENSE-2.0
+ 
+ Unless required by applicable law or agreed to in writing, software
+ distributed under the License is distributed on an "AS IS" BASIS,
+ WITHOUT WARRANTIES OR CONDITIONS OF ANY KIND, either express or implied.
+ See the License for the specific language governing permissions and
+ limitations under the License.
+ 
+ */
+set NOCOUNT on;
+
+set LANGUAGE us_english;
+
+declare @PKEY as VARCHAR(256);
+
+declare @CLOUDTYPE as VARCHAR(256);
+
+declare @ASSESSMENT_DATABASE_NAME as VARCHAR(256);
+
+declare @PRODUCT_VERSION as INTEGER;
+
+declare @validDB as INTEGER;
+
+declare @DMA_SOURCE_ID as VARCHAR(256);
+
+declare @DMA_MANUAL_ID as VARCHAR(256);
+
+declare @CURRENT_DB_NAME as VARCHAR(256);
+
+select @PKEY = N'$(pkey)';
+
+select @CLOUDTYPE = 'NONE'
+select @ASSESSMENT_DATABASE_NAME = N'$(database)';
+
+select @PRODUCT_VERSION = convert(
+		INTEGER,
+		PARSENAME(
+			convert(nvarchar, SERVERPROPERTY('productversion')),
+			4
+		)
+	);
+
+select @validDB = 0;
+
+select @DMA_SOURCE_ID = N'$(dmaSourceId)';
+
+select @DMA_MANUAL_ID = N'$(dmaManualId)';
+
+select @CURRENT_DB_NAME = db_name();
+
+if @ASSESSMENT_DATABASE_NAME = 'all'
+select @ASSESSMENT_DATABASE_NAME = '%' if UPPER(@@VERSION) like '%AZURE%'
+select @CLOUDTYPE = 'AZURE' begin begin
+select @validDB = count(1)
+from sys.databases
+where name not in (
+		'master',
+		'model',
+		'msdb',
+		'distribution',
+		'reportserver',
+		'reportservertempdb',
+		'resource',
+		'rdsadmin'
+	)
+	and name like @ASSESSMENT_DATABASE_NAME
+	and state = 0
+end;
+
+begin TRY if @PRODUCT_VERSION > 12
+and @validDB <> 0
+and @CLOUDTYPE = 'NONE'
+and @CURRENT_DB_NAME <> 'tempdb' begin exec (
+	'
 				WITH TableData AS (
 					SELECT 
 						[schema_name]      = s.[name]
@@ -154,11 +146,16 @@
 						''' + @DMA_MANUAL_ID + ''' as dma_manual_id,
 						partition_type,
 						is_temp_table
-					FROM TableData');
-	END;
-	IF @PRODUCT_VERSION > 12 AND @validDB <> 0 AND @CLOUDTYPE = 'NONE' AND @CURRENT_DB_NAME = 'tempdb'
-	BEGIN
-		exec('WITH TableData AS (
+					FROM TableData'
+);
+
+end;
+
+if @PRODUCT_VERSION > 12
+and @validDB <> 0
+and @CLOUDTYPE = 'NONE'
+and @CURRENT_DB_NAME = 'tempdb' begin exec(
+	'WITH TableData AS (
 					SELECT 
 						[schema_name]      = s.[name]
 						,[table_name]       = t.[name]
@@ -228,11 +225,16 @@
 						''' + @DMA_MANUAL_ID + ''' as dma_manual_id,
 						partition_type,
 						is_temp_table
-					FROM TableData');
-	END;
-	IF @PRODUCT_VERSION <= 12 AND @validDB <> 0 AND @CLOUDTYPE = 'NONE' AND @CURRENT_DB_NAME <> 'tempdb'
-	BEGIN
-		exec ('
+					FROM TableData'
+);
+
+end;
+
+if @PRODUCT_VERSION <= 12
+and @validDB <> 0
+and @CLOUDTYPE = 'NONE'
+and @CURRENT_DB_NAME <> 'tempdb' begin exec (
+	'
 			WITH TableData AS (
 				SELECT 
 					[schema_name]      = s.[name]
@@ -300,11 +302,16 @@
 					''' + @DMA_MANUAL_ID + ''' as dma_manual_id,
 					partition_type,
 					is_temp_table
-				FROM TableData');
-	END;
-	IF @PRODUCT_VERSION <= 12 AND @validDB <> 0 AND @CLOUDTYPE = 'NONE' AND @CURRENT_DB_NAME = 'tempdb'
-	BEGIN
-		exec ('
+				FROM TableData'
+);
+
+end;
+
+if @PRODUCT_VERSION <= 12
+and @validDB <> 0
+and @CLOUDTYPE = 'NONE'
+and @CURRENT_DB_NAME = 'tempdb' begin exec (
+	'
 			WITH TableData AS (
 				SELECT 
 					[schema_name]      = s.[name]
@@ -375,13 +382,18 @@
 					''' + @DMA_MANUAL_ID + ''' as dma_manual_id,
 					partition_type,
 					is_temp_table
-				FROM TableData');
-	END;
-	IF @PRODUCT_VERSION >= 12 AND @validDB <> 0 AND @CLOUDTYPE = 'AZURE' AND @CURRENT_DB_NAME <> 'tempdb'
-    BEGIN
-		exec ('
+				FROM TableData'
+);
+
+end;
+
+if @PRODUCT_VERSION >= 12
+and @validDB <> 0
+and @CLOUDTYPE = 'AZURE'
+and @CURRENT_DB_NAME <> 'tempdb' begin exec (
+	'
 		WITH TableData AS (
-			SELECT
+			SELECT 
 				[schema_name]      = s.[name]
 				,[table_name]       = t.[name]
 				,[index_name]       = CASE WHEN i.[type] in (0,1,5) THEN null    ELSE i.[name] END -- 0=Heap; 1=Clustered; 5=Clustered Columnstore
@@ -405,83 +417,12 @@
 				,[total_space_mb]   = convert(nvarchar,(round(( au.total_pages                  * (8/1024.00)), 2)))
 				,[used_space_mb]    = convert(nvarchar,(round(( au.used_pages                   * (8/1024.00)), 2)))
 				,[unused_space_mb]  = convert(nvarchar,(round(((au.total_pages - au.used_pages) * (8/1024.00)), 2)))
-<<<<<<< HEAD
-			FROM sys.schemas s
-			JOIN sys.tables  t ON s.schema_id = t.schema_id
-			JOIN sys.indexes i ON t.object_id = i.object_id
-			JOIN (
-				SELECT [object_id], index_id, partition_count=count(*), [rows]=sum([rows]), data_compression_cnt=count(distinct [data_compression])
-				FROM sys.partitions
-				GROUP BY [object_id], [index_id]
-			) p ON i.[object_id] = p.[object_id] AND i.[index_id] = p.[index_id]
-			JOIN (
-				SELECT p.[object_id], p.[index_id], total_pages = sum(a.total_pages), used_pages = sum(a.used_pages), data_pages=sum(a.data_pages)
-				FROM sys.partitions p
-				JOIN sys.allocation_units a ON p.[partition_id] = a.[container_id]
-				GROUP BY p.[object_id], p.[index_id]
-			) au ON i.[object_id] = au.[object_id] AND i.[index_id] = au.[index_id]
-			WHERE t.is_ms_shipped = 0 -- Not a system table
-				AND i.type IN (0,1,5))
-			INSERT INTO #tableList
-			SELECT
-				DB_NAME() as database_name,
-				schema_name,
-				table_name,
-				partition_count,
-				is_memory_optimized,
-				temporal_type,
-				is_external,
-				lock_escalation,
-				is_tracked_by_cdc,
-				text_in_row_limit,
-				is_replicated,
-				row_count,
-				data_compression,
-				total_space_mb,
-				used_space_mb,
-				unused_space_mb
-			FROM TableData');
-		END;
-		IF @PRODUCT_VERSION <= 12 AND @validDB <> 0 AND @CLOUDTYPE = 'NONE'
-		BEGIN
-		exec ('
-		WITH TableData AS (
-			SELECT
-				[schema_name]      = s.[name]
-				,[table_name]       = t.[name]
-				,[index_name]       = CASE WHEN i.[type] in (0,1,5) THEN null    ELSE i.[name] END -- 0=Heap; 1=Clustered; 5=Clustered Columnstore
-				,[object_type]      = CASE WHEN i.[type] in (0,1,5) THEN ''TABLE'' ELSE ''INDEX''  END
-				,[index_type]       = i.[type_desc]
-				,[partition_count]  = p.partition_count
-				,[is_memory_optimized]  = 0
-				,[temporal_type]  = 0
-				,[is_external]  = 0
-				,[lock_escalation] = t.lock_escalation
-				,[is_tracked_by_cdc]  =  t.is_tracked_by_cdc
-				,[text_in_row_limit]  =  t.text_in_row_limit
-				,[is_replicated]  =  t.is_replicated
-				,[row_count]        = p.[rows]
-				,[data_compression] = CASE WHEN p.data_compression_cnt > 1 THEN ''Mixed''
-										ELSE (  SELECT DISTINCT p.data_compression_desc
-												FROM sys.partitions p
-												WHERE i.[object_id] = p.[object_id] AND i.index_id = p.index_id
-												)
-									END
-				,[total_space_mb]   = convert(nvarchar,(round(( au.total_pages                  * (8/1024.00)), 2)))
-				,[used_space_mb]    = convert(nvarchar,(round(( au.used_pages                   * (8/1024.00)), 2)))
-				,[unused_space_mb]  = convert(nvarchar,(round(((au.total_pages - au.used_pages) * (8/1024.00)), 2)))
-			FROM sys.schemas s
-			JOIN sys.tables  t ON s.schema_id = t.schema_id
-			JOIN sys.indexes i ON t.object_id = i.object_id
-			JOIN (
-=======
 				,[partition_type] = ISNULL(pf.type_desc,''NONE'')
 				,[is_temp_table] = ''0''
 			FROM sys.schemas s WITH (NOLOCK)
 			JOIN sys.tables  t WITH (NOLOCK) ON (s.schema_id = t.schema_id)
 			JOIN sys.indexes i WITH (NOLOCK) ON (t.object_id = i.object_id)
 			LEFT JOIN (
->>>>>>> 5ae85790
 				SELECT [object_id], index_id, partition_count=count(*), [rows]=sum([rows]), data_compression_cnt=count(distinct [data_compression])
 				FROM sys.partitions WITH (NOLOCK)
 				GROUP BY [object_id], [index_id]
@@ -496,13 +437,8 @@
 			LEFT JOIN sys.partition_functions pf WITH (NOLOCK) on (pf.function_id = ps.function_id)
 			WHERE t.is_ms_shipped = 0 -- Not a system table
 				AND i.type IN (0,1,5))
-<<<<<<< HEAD
-			INSERT INTO #tableList
-			SELECT
-=======
 			SELECT
 				''' + @PKEY + ''' AS PKEY,
->>>>>>> 5ae85790
 				DB_NAME() as database_name,
 				schema_name,
 				table_name,
@@ -523,11 +459,16 @@
 				''' + @DMA_MANUAL_ID + ''' as dma_manual_id,
 				partition_type,
 				is_temp_table
-			FROM TableData');
-	END;
-	IF @PRODUCT_VERSION >= 12 AND @validDB <> 0 AND @CLOUDTYPE = 'AZURE' AND @CURRENT_DB_NAME = 'tempdb'
-	BEGIN
-		exec ('
+			FROM TableData'
+);
+
+end;
+
+if @PRODUCT_VERSION >= 12
+and @validDB <> 0
+and @CLOUDTYPE = 'AZURE'
+and @CURRENT_DB_NAME = 'tempdb' begin exec (
+	'
 		WITH TableData AS (
 			SELECT
 				[schema_name]      = s.[name]
@@ -573,13 +514,8 @@
 			LEFT JOIN sys.partition_functions pf WITH (NOLOCK) on (pf.function_id = ps.function_id)
 			WHERE t.is_ms_shipped = 0 -- Not a system table
 				AND i.type IN (0,1,5))
-<<<<<<< HEAD
-			INSERT INTO #tableList
-			SELECT
-=======
 			SELECT
 				''' + @PKEY + ''' AS PKEY,
->>>>>>> 5ae85790
 				DB_NAME() as database_name,
 				schema_name,
 				table_name,
@@ -600,32 +536,19 @@
 				''' + @DMA_MANUAL_ID + ''' as dma_manual_id,
 				partition_type,
 				is_temp_table
-			FROM TableData');
-	END;
-	END TRY
-   	BEGIN CATCH
-	SELECT
-		host_name() as host_name,
-		db_name() as database_name,
-		'tableList' as module_name,
-		SUBSTRING(CONVERT(nvarchar,ERROR_NUMBER()),1,254) as error_number,
-		SUBSTRING(CONVERT(nvarchar,ERROR_SEVERITY()),1,254) as error_severity,
-		SUBSTRING(CONVERT(nvarchar,ERROR_STATE()),1,254) as error_state,
-		SUBSTRING(CONVERT(nvarchar,ERROR_MESSAGE()),1,512) as error_message;
-	END CATCH
-
-<<<<<<< HEAD
-END
-
-SELECT
-	@PKEY as PKEY,
-	a.*,
-	@DMA_SOURCE_ID as dma_source_id,
-	@DMA_MANUAL_ID as dma_manual_id
-from #tableList a;
-
-IF OBJECT_ID('tempdb..#tableList') IS NOT NULL
-	DROP TABLE #tableList;
-=======
-END;
->>>>>>> 5ae85790
+			FROM TableData'
+);
+
+end;
+
+end TRY begin CATCH
+select host_name() as host_name,
+	db_name() as database_name,
+	'tableList' as module_name,
+	SUBSTRING(convert(nvarchar, ERROR_NUMBER()), 1, 254) as error_number,
+	SUBSTRING(convert(nvarchar, ERROR_SEVERITY()), 1, 254) as error_severity,
+	SUBSTRING(convert(nvarchar, ERROR_STATE()), 1, 254) as error_state,
+	SUBSTRING(convert(nvarchar, ERROR_MESSAGE()), 1, 512) as error_message;
+
+end CATCH
+end;