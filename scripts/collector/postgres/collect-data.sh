#!/usr/bin/env bash

# Copyright 2022 Google LLC
#
# Licensed under the Apache License, Version 2.0 (the "License");
# you may not use this file except in compliance with the License.
# You may obtain a copy of the License at
#
#     https://www.apache.org/licenses/LICENSE-2.0
#
# Unless required by applicable law or agreed to in writing, software
# distributed under the License is distributed on an "AS IS" BASIS,
# WITHOUT WARRANTIES OR CONDITIONS OF ANY KIND, either express or implied.
# See the License for the specific language governing permissions and
# limitations under the License.

### Setup directories needed for execution
#############################################################################
<<<<<<< HEAD
OpVersion="4.3.31" 
=======
OpVersion="4.3.30" 
>>>>>>> 245c1dd7
dbmajor=""

LOCALE=$(echo $LANG | cut -d '.' -f 1)
export LANG=C
export LANG=${LOCALE}.UTF-8

SCRIPT_DIR=$( cd -- "$( dirname -- "${BASH_SOURCE[0]}" )" &> /dev/null && pwd )
SQLCMD=mysql
OUTPUT_DIR=${SCRIPT_DIR}/output; export OUTPUT_DIR
SQLOUTPUT_DIR=${OUTPUT_DIR}; export SQLOUTPUT_DIR
ORACLE_PATH=${SCRIPT_DIR}; export ORACLE_PATH
TMP_DIR=${SCRIPT_DIR}/tmp
LOG_DIR=${SCRIPT_DIR}/log
SQL_DIR=${SCRIPT_DIR}/sql
DBTYPE=""

GREP=$(which grep)
SED=$(which sed)
MD5SUM=$(which md5sum)
MD5COL=1
 
if [ "$(uname)" = "SunOS" ]
then
      GREP=/usr/xpg4/bin/grep
      SED=/usr/xpg4/bin/sed
fi

if [ "$(uname)" = "HP-UX" ]; then
  if [ -f /usr/local/bin/md5 ]; then
    MD5SUM=/usr/local/bin/md5
    MD5COL=4
  fi
fi 

ZIP=$(which zip 2>/dev/null)
if [ "${ZIP}" = "" ]
 then
  GZIP=$(which gzip 2>/dev/null)
fi

if [ ! -d ${LOG_DIR} ]; then
   mkdir -p ${LOG_DIR}
fi
if [ ! -d ${OUTPUT_DIR} ]; then
   mkdir -p ${OUTPUT_DIR}
fi


function checkPlatform {

 if [ "$1" == "oracle" ];
 then SQLCMD=sqlplus
 else if [ "$1" == "mysql" ];
 then SQLCMD=mysql
  else if [ "$1" == "postgres" ];
    then SQLCMD=psql
    fi
 fi
 fi

 # Check if running on Windows Subsystem for Linux
 ISWIN=$(uname -a | grep -i microsoft |wc -l)
 if [ ${ISWIN} -eq 1 ]
    then
      SQL_DIR=$(wslpath -a -w ${SCRIPT_DIR})/sql
      SQLOUTPUT_DIR=$(wslpath -a -w ${SQLOUTPUT_DIR})
      
      if [ "${1}" == "oracle" ]
        then
           SQLCMD=${SQLCMD}.exe
      fi
 fi

 # Check if running on Cygwin
 ISCYG=$(uname -a | grep Cygwin | wc -l)
 if [ ${ISCYG} -eq 1 ]
   then
      SQL_DIR=$(cygpath -w ${SCRIPT_DIR})/sql
      SQLOUTPUT_DIR=$(cygpath -w ${SQLOUTPUT_DIR})
      SQLCMD=${SQLCMD}.exe
 fi
}

### Import logging & helper functions
#############################################################################
function checkVersionPg {
    connectString="$1"
    OpVersion=$2
    user=$(echo ${connectString} | cut -d '/' -f 1)
    pass=$(echo ${connectString} | cut -d '/' -f 2 | cut -d '@' -f 1)
    host=$(echo ${connectString} | cut -d '/' -f 4 | cut -d ':' -f 1)
    port=$(echo ${connectString} | cut -d ':' -f 2 | cut -d '/' -f 1)
    db=$(echo ${connectString} | cut -d '/' -f 5)

    export PGPASSWORD="${pass}"
    if ! [ -x "$(command -v ${SQLCMD})" ]; then
      echo "Could not find ${SQLCMD} command. Source in environment and try again"
      echo "Exiting..."
      exit 1
    fi

    # SELECT 'DMAFILETAG~' , version();
    dbVersion=$(PGPASSWORD="$pass" ${SQLCMD} -X --user=$user -h $host -w -p $port -d "${db}" -t --no-align  2>&1 << EOF
SELECT current_setting('server_version_num');
EOF
)
    retcd=$?
    if [[ $retcd -ne 0 ]] 
    then
	    echo "Error connecting to the target database ${connectString} ."
	    echo "Connection attempt returned : ${dbVersion}"
	    return $retcd
    fi

    echo 'DMAFILETAG~'${dbVersion}'|'${dbVersion}'_'${OpVersion}'_'${host}'-'${port}'_'${db}'_'${db}'_'$(date +%y%m%d%H%M%S)
}

function checkVersionMysql {
    connectString="$1"
    OpVersion=$2
    user=$(echo ${connectString} | cut -d '/' -f 1)
    pass=$(echo ${connectString} | cut -d '/' -f 2 | cut -d '@' -f 1)
    host=$(echo ${connectString} | cut -d '/' -f 4 | cut -d ':' -f 1)
    port=$(echo ${connectString} | cut -d ':' -f 2 | cut -d '/' -f 1)
    db=$(echo ${connectString} | cut -d '/' -f 5)

    echo $user $pass $host $port $db

    if ! [ -x "$(command -v ${SQLCMD})" ]; then
      echo "Could not find ${SQLCMD} command. Source in environment and try again"
      echo "Exiting..."
      exit 1
    fi

dbVersion=$(${SQLCMD}  --user=$user --password=$pass -h $host -P $port -s $db << EOF
SELECT version();
EOF
)
echo 'DMAFILETAG~'${dbVersion}'|'${dbVersion}'_'${OpVersion}'_'${host}'-'${port}'_'${db}'_'${db}'_'$(date +%y%m%d%H%M%S)
}


function checkVersionOracle {
connectString="$1"
OpVersion=$2

if ! [ -x "$(command -v ${SQLCMD})" ]; then
  echo "Could not find ${SQLCMD} command. Source in environment and try again"
  echo "Exiting..."
  exit 1
fi

${SQLCMD} -s /nolog << EOF
connect ${connectString}
@${SQL_DIR}/op_set_sql_env.sql
set pagesize 0 lines 400 feedback off verify off heading off echo off timing off time off
column vname new_value v_name noprint
select min(object_name) as vname from dba_objects where object_name in ('V\$INSTANCE', 'GV\$INSTANCE');
select 'DMAFILETAG~'|| i.version||'|'||substr(replace(i.version,'.',''),0,3)||'_'||'${OpVersion}_'||i.host_name||'_'||d.name||'_'||i.instance_name||'_'||to_char(sysdate,'MMDDRRHH24MISS')||'~'
from ( SELECT case when version like '9%' then '0' || version else version end as version, host_name, instance_name FROM &&v_name WHERE instance_number = (SELECT min(instance_number) FROM &&v_name) ) i, v\$database d;
exit;
EOF
}


function executeOPOracle {
connectString="$1"
OpVersion=$2
DiagPack=$(echo $3 | tr [[:upper:]] [[:lower:]])
manualUniqueId="${4}"

if ! [ -x "$(command -v ${SQLCMD})" ]; then
  echo "Could not find ${SQLCMD} command. Source in environment and try again"
  echo "Exiting..."
  exit 1
fi


${SQLCMD} -s /nolog << EOF
connect ${connectString}
@${SQL_DIR}/op_collect.sql ${OpVersion} ${SQL_DIR} ${DiagPack} ${V_TAG} ${SQLOUTPUT_DIR}
exit;
EOF

}


function executeOPMysql {
connectString="$1"
OpVersion=$2
V_FILE_TAG=$3
V_MANUAL_ID="${4}"
user=$(echo ${connectString} | cut -d '/' -f 1)
pass=$(echo ${connectString} | cut -d '/' -f 2 | cut -d '@' -f 1)
host=$(echo ${connectString} | cut -d '/' -f 4 | cut -d ':' -f 1)
port=$(echo ${connectString} | cut -d ':' -f 2 | cut -d '/' -f 1)
db=$(echo ${connectString} | cut -d '/' -f 5)

if ! [ -x "$(command -v ${SQLCMD})" ]; then
  echo "Could not find ${SQLCMD} command. Source in environment and try again"
  echo "Exiting..."
  exit 1
fi

export DMA_SOURCE_ID=$(${SQLCMD} --user=$user --password=$pass -h $host -P $port --force --silent --skip-column-names $db < sql/init.sql | tr -d '\r')
export DMA_PASSWORD_COL=$(${SQLCMD} --user=$user --password=$pass -h $host -P $port --force --silent --skip-column-names $db < sql/password_column.sql | tr -d '\r')


if [ -f sql/${V_FILE_TAG}_mysqlcollector.sql ]; 
then
rm sql/${V_FILE_TAG}_mysqlcollector.sql
fi

for f in $(ls -1 sql/*.sql | grep -v -e _mysqlcollector.sql -e init.sql -e password_column.sql -e usersno${DMA_PASSWORD_COL})
do
  fname=$(echo ${f} | cut -d '/' -f 2 | cut -d '.' -f 1)
    ${SQLCMD} --user=$user --password=$pass -h $host -P $port --force --table  ${db} >output/opdb__${fname}__${V_TAG} <<EOF
SET @DMA_SOURCE_ID='${DMA_SOURCE_ID}' ; 
SET @DMA_MANUAL_ID='${V_MANUAL_ID}' ;
source ${f}
exit
EOF
done

for x in $(grep -L DMA_SOURCE_ID output/*${V_FILE_TAG}.csv )
do
  sed 's/\r//g' ${x} | awk -v SRCID="${DMA_SOURCE_ID}" -v MANID="${V_MANUAL_ID}" -v Q="'" 'BEGIN { FS="|"; OFS="|"; }; {if (NR == 2) { $NF = $NF "DMA_SOURCE_ID" "|" "MANUAL_ID" } else { $NF = $NF Q SRCID Q "|" Q MANID Q "|" } print }' > ${x}.tmp && mv ${x}.tmp ${x}
done
}


function executeOPPg {
connectString="$1"
OpVersion=$2
V_FILE_TAG=$3
V_MANUAL_ID="${4}"
allDbs="${5}"
user=$(echo "${connectString}" | cut -d '/' -f 1)
pass=$(echo "${connectString}" | cut -d '/' -f 2 | cut -d '@' -f 1)
host=$(echo "${connectString}" | cut -d '/' -f 4 | cut -d ':' -f 1)
port=$(echo "${connectString}" | cut -d ':' -f 2 | cut -d '/' -f 1)
db=$(echo "${connectString}" | cut -d '/' -f 5)

if ! [ -x "$(command -v ${SQLCMD})" ]; then
  echo "Could not find ${SQLCMD} command. Source in environment and try again"
  echo "Exiting..."
  exit 1
fi


DMA_SOURCE_ID=$(PGPASSWORD="$pass" ${SQLCMD} -X --user=$user  -h $host -w -p $port -d "$db" -t --no-align <<EOF
SELECT system_identifier FROM pg_control_system();
EOF
)


if [[ "${V_MANUAL_ID}" == "" ]]
then
	V_MANUAL_ID="NA"
fi

if [[ "${DMA_SOURCE_ID}" == "" ]]
then
	DMA_SOURCE_ID="NA"
fi

# Only run once per VM, instead of once per DB.
specsOut="output/opdb__pg_db_machine_specs_${V_FILE_TAG}.csv"
if [[ -z "$specsPath" ]] ; then 
      host=$(echo ${connectString} | cut -d '/' -f 4 | cut -d ':' -f 1)
      ./db-machine-specs.sh "$host" "$vmUserName" "${V_FILE_TAG}" "${DMA_SOURCE_ID}" "${V_MANUAL_ID}" "${specsOut}" "${extraSSHArgs[@]}"
else
	if [[ -f "$specsPath" ]]; then
           mv "$specsPath" "$specsOut"
	fi
fi

# If allDbs = "Y" loop through all the databases in the instance and create a collection for each one, then exit.
if [[ "${allDbs}" == "Y" ]] ;
then
      export OLDIFS=$IFS
      dblist=$(PGPASSWORD="${pass}" ${SQLCMD}  --user=$user  -h $host -w -p $port -d "${db}" -t --no-align <<EOF
\l
EOF
)

      IFS=$'\n'
      alldbs=$( for dbentry in ${dblist}
                    do
              	         echo $(echo "${dbentry}" | cut -d '|' -f 1 | cut -d '=' -f 1)
                    done | grep -v -e template0 -e template1 | sort -u)

      # Parse out the unique database names, excluding the templates.  Handle some special characters in the database name.
      for db in ${alldbs}
	do
            export IFS=$OLDIFS
  	    ./collect-data.sh --connectionStr ${user}/${pass}@//${host}:${port}/"${db}"  --manualUniqueId ${V_MANUAL_ID}  --specsPath "$specsOut" --allDbs N
	done
	exit
else
# If given a database name, create a collection for that one database.
export PGPASSWORD="$pass"  
${SQLCMD} -X --user=${user} -d "${db}" -h ${host} -w -p ${port}  --no-align --echo-errors 2>output/opdb__stderr_${V_FILE_TAG}.log <<EOF
\set VTAG ${V_FILE_TAG}
\set PKEY '\'${V_FILE_TAG}\''
\set DMA_SOURCE_ID '\'${DMA_SOURCE_ID}\''
\set DMA_MANUAL_ID '\'${V_MANUAL_ID}\''
\i sql/op_collect.sql
EOF

fi
}


# Check the output files for error messages
function createErrorLog {
V_FILE_TAG=$1
echo "Checking for errors..."
if [ "$DBTYPE" == "oracle" ] ; then
$GREP -E 'SP2-|ORA-' ${OUTPUT_DIR}/opdb__*${V_FILE_TAG}.csv | $GREP -v opatch > ${LOG_DIR}/opdb__${V_FILE_TAG}_errors.log
else if [ "$DBTYPE" == "mysql" ] ; then
$GREP -E 'SP2-|ORA-' ${OUTPUT_DIR}/opdb__*${V_FILE_TAG}.csv | $GREP -v opatch > ${LOG_DIR}/opdb__${V_FILE_TAG}_errors.log
else if [ "$DBTYPE" == "postgres" ]; then
$GREP  -i -E 'ERROR:' ${OUTPUT_DIR}/opdb__stderr_${V_FILE_TAG}.log > ${LOG_DIR}/opdb__${V_FILE_TAG}_errors.log
fi
fi
fi
retval=$?
if [ ! -f  ${LOG_DIR}/opdb__${V_FILE_TAG}_errors.log ]; then
  echo "Error creating error log.  Exiting..."
  return $retval
fi
if [ -f  ${OUTPUT_DIR}/opdb__opatch*${V_FILE_TAG}.csv ]; then
  $GREP 'sys.dbms_qopatch.get_opatch_lsinventory' ${OUTPUT_DIR}/opdb__opatch*${V_FILE_TAG}.csv >> ${LOG_DIR}/opdb__${V_FILE_TAG}_errors.log
fi
}


function cleanupOpOutput  {
V_FILE_TAG=$1
echo "Preparing files for compression."
for outfile in  ${OUTPUT_DIR}/opdb*${V_FILE_TAG}.csv
do
 if [ -f $outfile ] ; then
  if [ $(uname) = "SunOS" ]
  then
    ${SED}  's/ *\|/\|/g;s/\| */\|/g;/^$/d;/^\+/d;s/^|//g;s/|\r//g'  ${outfile} > sed_${V_FILE_TAG}.tmp
    cp sed_${V_FILE_TAG}.tmp ${outfile}
    rm sed_${V_FILE_TAG}.tmp
  else if [ $(uname) = "AIX" ]
  then
    ${SED} 's/ *\|/\|/g;s/\| */\|/g;/^$/d'  ${outfile} > sed_${V_FILE_TAG}.tmp
    cp sed_${V_FILE_TAG}.tmp ${outfile}
    rm sed_${V_FILE_TAG}.tmp
  else if [ "$(uname)" = "HP-UX" ]
  then
    ${SED} 's/ *\|/\|/g;s/\| */\|/g;/^$/d'  ${outfile} > sed_${V_FILE_TAG}.tmp
    cp sed_${V_FILE_TAG}.tmp ${outfile}
    rm sed_${V_FILE_TAG}.tmp
  else
	  ${SED} -r 's/[[:space:]]+\|/\|/g;s/\|[[:space:]]+/\|/g;/^$/d;/^\+/d;s/^\|//g;s/\|$//g;/^(.* row(s)?)/d;1 s/[a-z]/\U&/g' ${outfile} > sed_${V_FILE_TAG}.tmp
    cp sed_${V_FILE_TAG}.tmp ${outfile}
    rm sed_${V_FILE_TAG}.tmp
  fi
  fi
  fi
 fi
done
}

function compressOpFiles  {
V_FILE_TAG=$1
V_ERR_TAG=""
echo ""
echo "Archiving output files with tag ${V_FILE_TAG}"
CURRENT_WORKING_DIR=$(pwd)
cp ${LOG_DIR}/opdb__${V_FILE_TAG}_errors.log ${OUTPUT_DIR}/opdb__${V_FILE_TAG}_errors.log
if [ -f VERSION.txt ]; then
  cp VERSION.txt ${OUTPUT_DIR}/opdb__${V_FILE_TAG}_version.txt
else
  echo "No Version file found" >  ${OUTPUT_DIR}/opdb__${V_FILE_TAG}_version.txt
fi
ERRCNT=$(wc -l < ${OUTPUT_DIR}/opdb__${V_FILE_TAG}_errors.log)
if [[ ${ERRCNT} -ne 0 ]]
then
  V_ERR_TAG="_ERROR"
  retval=1
  echo "Errors reported during collection:"
  cat ${OUTPUT_DIR}/opdb__${V_FILE_TAG}_errors.log
  echo " "
  echo "Please rerun the extract after correcting the error condition."
fi

TARFILE=opdb_${DBTYPE}_${DIAGPACKACCESS}__${V_FILE_TAG}${V_ERR_TAG}.tar
ZIPFILE=opdb_${DBTYPE}_${DIAGPACKACCESS}__${V_FILE_TAG}${V_ERR_TAG}.zip

locale > ${OUTPUT_DIR}/opdb__${V_FILE_TAG}_locale.txt

echo "dbmajor = ${dbmajor}"  >> ${OUTPUT_DIR}/opdb__defines__${V_FILE_TAG}.csv
echo "MANUAL_ID : " ${MANUAL_ID} >> ${OUTPUT_DIR}/opdb__defines__${V_FILE_TAG}.csv
echo "ZIPFILE: " $ZIPFILE >> ${OUTPUT_DIR}/opdb__defines__${V_FILE_TAG}.csv

cd ${OUTPUT_DIR}
if [ -f opdb__manifest__${V_FILE_TAG}.txt ];
then
  rm opdb__manifest__${V_FILE_TAG}.txt
fi

for file in $(ls -1  opdb*${V_FILE_TAG}.csv opdb*${V_FILE_TAG}*.log opdb*${V_FILE_TAG}*.txt)
do
 MD5=$(${MD5SUM} $file | cut -d ' ' -f ${MD5COL})
 echo "${DBTYPE}|${MD5}|${file}"  >> opdb__manifest__${V_FILE_TAG}.txt
done

if [ ! "${ZIP}" = "" ]
then
  $ZIP $ZIPFILE  opdb*${V_FILE_TAG}.csv opdb*${V_FILE_TAG}*.log opdb*${V_FILE_TAG}*.txt
  OUTFILE=$ZIPFILE
else
  tar cvf $TARFILE  opdb*${V_FILE_TAG}.csv opdb*${V_FILE_TAG}*.log opdb*${V_FILE_TAG}*.txt
  $GZIP $TARFILE
  OUTFILE=${TARFILE}.gz
fi

if [ -f $OUTFILE ]
then
  rm opdb*${V_FILE_TAG}.csv opdb*${V_FILE_TAG}*.log opdb*${V_FILE_TAG}*.txt
fi

cd ${CURRENT_WORKING_DIR}
echo ""
echo "Step completed."
echo ""
return $retval
}

function getVersion  {
  if [ -f VERSION.txt ]; then
   githash=$(cat VERSION.txt | cut -d '(' -f 2 | tr -d ')' )
  else githash="NONE"
  fi
  echo "$githash"
}

function printExtractorVersion
{
if [ "$1" == "NONE" ];
then
  echo "!!!!!!!!!!!!!!!!!!!!!!!!!!!!!!!!!!!!!!!!!!!!!!!!!!!!!!!!!!!!!!!!!!!!!!!!!!!!!!!!!!!"
  echo "!!!!!!!!!!!!!!!!!!!!!!!!!!!!!!!!!!!!!!!!!!!!!!!!!!!!!!!!!!!!!!!!!!!!!!!!!!!!!!!!!!!"
  echo "!!!!!!!!!!!!!!!!!!!!!!!!!!!!!!!!!!!!!!!!!!!!!!!!!!!!!!!!!!!!!!!!!!!!!!!!!!!!!!!!!!!"
  echo "!!!!!!!!!!!!!!!!!!!!!!!!!!!!!!!!!!!!!!!!!!!!!!!!!!!!!!!!!!!!!!!!!!!!!!!!!!!!!!!!!!!"
  echo "This appears to be an unsupported version of this code. "
  echo "Please download the latest stable version from "
  echo "https://github.com/GoogleCloudPlatform/database-assessment/releases/latest/download/db-migration-assessment-collection-scripts-oracle.zip"
  echo "!!!!!!!!!!!!!!!!!!!!!!!!!!!!!!!!!!!!!!!!!!!!!!!!!!!!!!!!!!!!!!!!!!!!!!!!!!!!!!!!!!!"
  echo "!!!!!!!!!!!!!!!!!!!!!!!!!!!!!!!!!!!!!!!!!!!!!!!!!!!!!!!!!!!!!!!!!!!!!!!!!!!!!!!!!!!"
  echo "!!!!!!!!!!!!!!!!!!!!!!!!!!!!!!!!!!!!!!!!!!!!!!!!!!!!!!!!!!!!!!!!!!!!!!!!!!!!!!!!!!!"
  echo "!!!!!!!!!!!!!!!!!!!!!!!!!!!!!!!!!!!!!!!!!!!!!!!!!!!!!!!!!!!!!!!!!!!!!!!!!!!!!!!!!!!"
else
  echo "Using release version $1"
fi

}


function printUsage()
{
echo " Usage:"
echo "  Parameters"
echo ""
echo "  Connection definition must one of:"
echo "      {"
echo "        --connectionStr       Connection string formatted as {user}/{password}@//{db host}:{listener port}/{service name}"
echo "       or"
echo "        --hostName            Database server host name"
echo "        --port                Database listener port"
echo "        --databaseService     Database service name (Optional. Defaults to 'postgres'.)"
echo "        --collectionUserName  Database user name."
echo "        --collectionUserPass  Database password"
echo "        --allDbs              Collect data for all databases (Y/N).  Optional. Defaults to 'Y'.  Set to N to collect for only the database service given."
echo "      }"
echo
echo "  VM collection definition (optional):"
echo "        --vmUserName          Username on the VM the Database is running on."
echo "        --extraSSHArg         Extra args to be passed as is to ssh. Can be specified multiple times."
echo
echo " Example:"
echo
echo " To collect data for a single database:"
echo "  ./collect-data.sh --connectionStr {user}/{password}@//{db host}:{listener port}/{service name} "
echo " or"
echo "  ./collect-data.sh --collectionUserName {user} --collectionUserPass {password} --hostName {db host} --port {listener port} --databaseService {service name} "
echo
echo " To collect data for all databases in the instance:"
echo "  ./collect-data.sh --connectionStr {user}/{password}@//{db host}:{listener port} "
echo " or"
echo "  ./collect-data.sh --collectionUserName {user} --collectionUserPass {password} --hostName {db host} --port {listener port} "
}
### Validate input

hostName=""
port=""
databaseService="postgres"
collectionUserName=""
collectionUserPass=""
DBTYPE="postgres"
statsSrc=""
connStr=""
manualUniqueId=""
vmUserName=""
extraSSHArgs=()
specsPath=""
allDbs="Y"

 if [[ $(($# & 1)) == 1 ]] ;
 then
  echo "Invalid number of parameters "
  printUsage
  exit 
 fi

 while (( "$#" )); do
	 if   [[ "$1" == "--hostName" ]];           then hostName="${2}"
	 elif [[ "$1" == "--port" ]];               then port="${2}"
	 elif [[ "$1" == "--databaseService" ]];    then databaseService="${2}"
	 elif [[ "$1" == "--collectionUserName" ]]; then collectionUserName="${2}"
	 elif [[ "$1" == "--collectionUserPass" ]]; then collectionUserPass="${2}"
	 elif [[ "$1" == "--connectionStr" ]];      then connStr="${2}"
	 elif [[ "$1" == "--manualUniqueId" ]];     then manualUniqueId="${2}"
	 elif [[ "$1" == "--vmUserName" ]];         then vmUserName="${2}"
	 elif [[ "$1" == "--extraSSHArg" ]];        then extraSSHArgs+=("${2}")
	 elif [[ "$1" == "--specsPath" ]];          then specsPath=("${2}")
	 elif [[ "$1" == "--allDbs" ]];             then allDbs=("${2}")
	 else
		 echo "Unknown parameter ${1}"
		 printUsage
		 exit
	 fi
	 shift 2
 done


# if [[ "${dbType}" != "oracle" ]] ; then
#	 dbType="oracle"
# fi

DIAGPACKACCESS="postgres"

 if [[ "${connStr}" == "" ]] ; then 
	 if [[ "${hostName}" != "" && "${port}" != "" && "${collectionUserName}" != "" && "${collectionUserPass}" != "" ]] ; then
		 baseConnStr="${collectionUserName}/${collectionUserPass}@//${hostName}:${port}"
		 if [[ "${databaseService}" != "" ]]; then
    		 	connStr="${baseConnStr}/${databaseService}"
		 else connStr="${baseConnStr}"
		 fi
	 else
		 echo "Connection information incomplete"
		 printUsage
		 exit
	 fi
 fi


 if [[ "${allDbs}" != "Y" && "${allDbs}" != "N" ]] ; then
	 echo "Invalid value supplied for parameter allDbs.  Must be Y or N."
         printUsage
	 exit 255
 fi

 if [[ "${manualUniqueId}" != "" && "${manualUniqueId}" != "NA" ]] ; then
    	     manualUniqueId=$(echo "${manualUniqueId}" | iconv -t ascii//TRANSLIT | sed -E -e 's/[^[:alnum:]]+/-/g' -e 's/^-+|-+$//g' | tr '[:upper:]' '[:lower:]' | cut -c 1-100)
 else manualUniqueId='NA'

 fi

#############################################################################

# if [[  $# -lt 3  || $# -gt 4 || (  "$2" != "UseDiagnostics" && "$2" != "NoDiagnostics" ) ]]
#  then
#   echo
#   echo "You must indicate whether or not to use the Diagnostics Pack views."
#   echo "If this database is licensed to use the Diagnostics pack:"
#   echo "  $0 $1 UseDiagnostics"
#   echo " "
#   echo "If this database is NOT licensed to use the Diagnostics pack:"
#   echo "  $0 $1 NoDiagnostics"
#   echo " "
#   exit 1
# fi

# MAIN
#############################################################################

connectString="${connStr}"

checkPlatform $DBTYPE

if [ "$DBTYPE" == "oracle" ] ; then
  sqlcmd_result=$(checkVersionOracle "${connectString}" "${OpVersion}" | $GREP DMAFILETAG | cut -d '~' -f 2)
  retval=$?
  if [[ "${sqlcmd_result}" == "" ]];
    then
      echo "Unable to connect to the target Oracle database using ${connectString}.  Please verify the connection information and target database status."
      exit 255
    fi
  else if [ "$DBTYPE" == "mysql" ] ; then
    sqlcmd_result=$(checkVersionMysql "${connectString}" "${OpVersion}" | $GREP DMAFILETAG | tr -d ' ' | cut -d '~' -f 2 | tr -d '\r' )
    retval=$?
    if [[ "${sqlcmd_result}" == "" ]];
      then
      echo "Unable to connect to the target MySQL database using ${connectString}.  Please verify the connection information and target database status."
      exit 255
    fi
    else if [ "$DBTYPE" == "postgres" ] ; then
        sqlcmd_result=$(checkVersionPg "${connectString}" "${OpVersion}" )
	retval=$?
        if [[ $retval -ne 0 ]];
            then
	    echo " "
	    echo "!!!!!!!!!!!!!!!!!!!!!!!!!!!!!!!!!!!!!!!!!!!!!!!!!!!!!!!!!!!!!!!!!!!!!!!!!!!!!!!!!!!!!!!!!!!!!!!!!!!!!!!!!!!!!!!!!!!!!!!!!!!!!!!!!!!!!!!!!!!!!!!"
            echo "Unable to connect to the target Postgres database using ${connectString}.  Please verify the connection information and target database status."
	    echo "!!!!!!!!!!!!!!!!!!!!!!!!!!!!!!!!!!!!!!!!!!!!!!!!!!!!!!!!!!!!!!!!!!!!!!!!!!!!!!!!!!!!!!!!!!!!!!!!!!!!!!!!!!!!!!!!!!!!!!!!!!!!!!!!!!!!!!!!!!!!!!!"
            exit 255
        else
	    sqlcmd_result=$(echo "$sqlcmd_result" | $GREP DMAFILETAG | tr -d ' ' | cut -d '~' -f 2 | tr -d '\r' )
        fi
    fi
  fi
fi

extractorVersion="$(getVersion)"

echo ""
echo "==================================================================================="
echo "Database Migration Assessment Database Assessment Collector Version ${OpVersion}"
printExtractorVersion "${extractorVersion}"
echo "==================================================================================="

if [ $retval -eq 0 ]; then
  if [ "$(echo ${sqlcmd_result} | $GREP -E '(ORA-|SP2-|ERROR|FATAL)')" != "" ]; then
    echo "!!!!!!!!!!!!!!!!!!!!!!!!!!!!!!!!!!!!!!!!!!!!!!!!!!!!!!!!!!!!!!!!!!!!!!!!!!!!!!!!!!!"
    echo "Database version check returned error ${sqlcmd_result}"
    echo "!!!!!!!!!!!!!!!!!!!!!!!!!!!!!!!!!!!!!!!!!!!!!!!!!!!!!!!!!!!!!!!!!!!!!!!!!!!!!!!!!!!"
    echo "Exiting...."
    exit 255
  else
    echo "Your database version is $(echo ${sqlcmd_result} | cut -d '|' -f1)"
    dbmajor=$((echo ${sqlcmd_result} | cut -d '|' -f1)  |cut -d '.' -f 1)
    if [ "${dbmajor}" == "10" ]
    then
       echo "Oracle 10 support is experimental."
    else if [ "${dbmajor}" == "09" ]
      then
       echo "Oracle 9 support is experimental."
       DIAGPACKACCESS="NoDiagnostics"
      fi  
    fi
    V_TAG="$(echo ${sqlcmd_result} | cut -d '|' -f2).csv"; export V_TAG

    if [ "$DBTYPE" == "oracle" ] ; then
      executeOPOracle "${connectString}" ${OpVersion} ${DIAGPACKACCESS} "${manualUniqueId}"
      retval=$?
    else if [ "$DBTYPE" == "mysql" ]; then
      executeOPMysql "${connectString}" ${OpVersion} $(echo ${V_TAG} | ${SED} 's/.csv//g') "${manualUniqueId}"
      retval=$?
    else if [ "$DBTYPE" == "postgres" ]; then
      executeOPPg "${connectString}" ${OpVersion} $(echo ${V_TAG} | ${SED} 's/.csv//g') "${manualUniqueId}" "${allDbs}"
      retval=$?
      fi
    fi
    fi

    if [ $retval -ne 0 ]; then
      createErrorLog  $(echo ${V_TAG} | ${SED} 's/.csv//g')
      compressOpFiles $(echo ${V_TAG} | ${SED} 's/.csv//g')
      echo "!!!!!!!!!!!!!!!!!!!!!!!!!!!!!!!!!!!!!!!!!!!!!!!!!!!!!!!!!!!!!!!!!!!!!!!!!!!!!!!!!!!"
      echo "Database Migration Assessment extract reported an error.  Please check the error log in directory ${LOG_DIR}"
      echo "!!!!!!!!!!!!!!!!!!!!!!!!!!!!!!!!!!!!!!!!!!!!!!!!!!!!!!!!!!!!!!!!!!!!!!!!!!!!!!!!!!!"
      echo "Exiting...."
      exit 255
    fi
    createErrorLog  $(echo ${V_TAG} | sed 's/.csv//g')
    cleanupOpOutput $(echo ${V_TAG} | sed 's/.csv//g')
    retval=$?
    if [ $retval -ne 0 ]; then
      echo "!!!!!!!!!!!!!!!!!!!!!!!!!!!!!!!!!!!!!!!!!!!!!!!!!!!!!!!!!!!!!!!!!!!!!!!!!!!!!!!!!!!"
      echo "Database Migration Assessment data sanitation reported an error. Please check the error log in directory ${OUTPUT_DIR}"
      echo "!!!!!!!!!!!!!!!!!!!!!!!!!!!!!!!!!!!!!!!!!!!!!!!!!!!!!!!!!!!!!!!!!!!!!!!!!!!!!!!!!!!"
      echo "Exiting...."
      exit 255
    fi
    compressOpFiles $(echo ${V_TAG} | ${SED} 's/.csv//g')
    retval=$?
    if [ $retval -ne 0 ]; then
      echo "!!!!!!!!!!!!!!!!!!!!!!!!!!!!!!!!!!!!!!!!!!!!!!!!!!!!!!!!!!!!!!!!!!!!!!!!!!!!!!!!!!!"
      echo "Database Migration Assessment data file archive encountered a problem.  Exiting...."
      echo "!!!!!!!!!!!!!!!!!!!!!!!!!!!!!!!!!!!!!!!!!!!!!!!!!!!!!!!!!!!!!!!!!!!!!!!!!!!!!!!!!!!"
      exit 255
    fi
    echo ""
    echo "==================================================================================="
    echo "Database Migration Assessment Database Assessment Collector completed."
    echo "Data collection located at ${OUTPUT_DIR}/${OUTFILE}"
    echo "==================================================================================="
    echo ""
    printExtractorVersion "${extractorVersion}"
    exit 0
  fi
else
  echo "Error executing SQL*Plus"
  exit 255
fi<|MERGE_RESOLUTION|>--- conflicted
+++ resolved
@@ -16,11 +16,7 @@
 
 ### Setup directories needed for execution
 #############################################################################
-<<<<<<< HEAD
 OpVersion="4.3.31" 
-=======
-OpVersion="4.3.30" 
->>>>>>> 245c1dd7
 dbmajor=""
 
 LOCALE=$(echo $LANG | cut -d '.' -f 1)
