#!/usr/bin/env bash

# Copyright 2022 Google LLC
#
# Licensed under the Apache License, Version 2.0 (the "License");
# you may not use this file except in compliance with the License.
# You may obtain a copy of the License at
#
#     https://www.apache.org/licenses/LICENSE-2.0
#
# Unless required by applicable law or agreed to in writing, software
# distributed under the License is distributed on an "AS IS" BASIS,
# WITHOUT WARRANTIES OR CONDITIONS OF ANY KIND, either express or implied.
# See the License for the specific language governing permissions and
# limitations under the License.

### Setup directories needed for execution
#############################################################################
<<<<<<< HEAD
OpVersion="4.3.29" 
=======
OpVersion="4.3.28"
>>>>>>> 957d6241
dbmajor=""

LOCALE=$(echo $LANG | cut -d '.' -f 1)
export LANG=C
export LANG=${LOCALE}.UTF-8

SCRIPT_DIR=$( cd -- "$( dirname -- "${BASH_SOURCE[0]}" )" &> /dev/null && pwd )
SQLCMD=mysql
OUTPUT_DIR=${SCRIPT_DIR}/output; export OUTPUT_DIR
SQLOUTPUT_DIR=${OUTPUT_DIR}; export SQLOUTPUT_DIR
ORACLE_PATH=${SCRIPT_DIR}; export ORACLE_PATH
TMP_DIR=${SCRIPT_DIR}/tmp
LOG_DIR=${SCRIPT_DIR}/log
SQL_DIR=${SCRIPT_DIR}/sql
DBTYPE=""

GREP=$(which grep)
SED=$(which sed)
MD5SUM=$(which md5sum)
MD5COL=1
 
if [ "$(uname)" = "SunOS" ]
then
      GREP=/usr/xpg4/bin/grep
      SED=/usr/xpg4/bin/sed
fi

if [ "$(uname)" = "HP-UX" ]; then
  if [ -f /usr/local/bin/md5 ]; then
    MD5SUM=/usr/local/bin/md5
    MD5COL=4
  fi
fi 

ZIP=$(which zip 2>/dev/null)
if [ "${ZIP}" = "" ]
 then
  GZIP=$(which gzip 2>/dev/null)
fi

if [ ! -d ${LOG_DIR} ]; then
   mkdir -p ${LOG_DIR}
fi
if [ ! -d ${OUTPUT_DIR} ]; then
   mkdir -p ${OUTPUT_DIR}
fi


function checkPlatform {

 if [ "$1" == "oracle" ];
 then SQLCMD=sqlplus
 else if [ "$1" == "mysql" ];
 then SQLCMD=mysql
  else if [ "$1" == "postgres" ];
    then SQLCMD=psql
    fi
 fi
 fi

 # Check if running on Windows Subsystem for Linux
 ISWIN=$(uname -a | grep -i microsoft |wc -l)
 if [ ${ISWIN} -eq 1 ]
    then
      SQL_DIR=$(wslpath -a -w ${SCRIPT_DIR})/sql
      SQLOUTPUT_DIR=$(wslpath -a -w ${SQLOUTPUT_DIR})
      
      if [ "${1}" == "oracle" ]
        then
           SQLCMD=${SQLCMD}.exe
      fi
 fi

 # Check if running on Cygwin
 ISCYG=$(uname -a | grep Cygwin | wc -l)
 if [ ${ISCYG} -eq 1 ]
   then
      SQL_DIR=$(cygpath -w ${SCRIPT_DIR})/sql
      SQLOUTPUT_DIR=$(cygpath -w ${SQLOUTPUT_DIR})
      SQLCMD=${SQLCMD}.exe
 fi
}

### Import logging & helper functions
#############################################################################
function checkVersionPg {
    connectString="$1"
    OpVersion=$2
    user=$(echo ${connectString} | cut -d '/' -f 1)
    pass=$(echo ${connectString} | cut -d '/' -f 2 | cut -d '@' -f 1)
    host=$(echo ${connectString} | cut -d '/' -f 4 | cut -d ':' -f 1)
    port=$(echo ${connectString} | cut -d ':' -f 2 | cut -d '/' -f 1)
    db=$(echo ${connectString} | cut -d '/' -f 5)

    export PGPASSWORD="${pass}"
    if ! [ -x "$(command -v ${SQLCMD})" ]; then
      echo "Could not find ${SQLCMD} command. Source in environment and try again"
      echo "Exiting..."
      exit 1
    fi

    # SELECT 'DMAFILETAG~' , version();
<<<<<<< HEAD
    dbVersion=$(PGPASSWORD="$pass" ${SQLCMD} -X --user=$user -d $db -h $host -w -p $port -t --no-align << EOF
=======
    dbVersion=$(PGPASSWORD="$pass" ${SQLCMD} -X --user=$user -h $host -w -p $port -t --no-align << EOF
>>>>>>> 957d6241
SELECT current_setting('server_version_num');
EOF
)
echo 'DMAFILETAG~'${dbVersion}'|'${dbVersion}'_'${OpVersion}'_'${host}'-'${port}'_'${db}'_'${db}'_'$(date +%y%m%d%H%M%S)
}

function checkVersionMysql {
    connectString="$1"
    OpVersion=$2
    user=$(echo ${connectString} | cut -d '/' -f 1)
    pass=$(echo ${connectString} | cut -d '/' -f 2 | cut -d '@' -f 1)
    host=$(echo ${connectString} | cut -d '/' -f 4 | cut -d ':' -f 1)
    port=$(echo ${connectString} | cut -d ':' -f 2 | cut -d '/' -f 1)
    db=$(echo ${connectString} | cut -d '/' -f 5)

    echo $user $pass $host $port $db

    if ! [ -x "$(command -v ${SQLCMD})" ]; then
      echo "Could not find ${SQLCMD} command. Source in environment and try again"
      echo "Exiting..."
      exit 1
    fi

dbVersion=$(${SQLCMD}  --user=$user --password=$pass -h $host -P $port -s $db << EOF
SELECT version();
EOF
)
echo 'DMAFILETAG~'${dbVersion}'|'${dbVersion}'_'${OpVersion}'_'${host}'-'${port}'_'${db}'_'${db}'_'$(date +%y%m%d%H%M%S)
}


function checkVersionOracle {
connectString="$1"
OpVersion=$2

if ! [ -x "$(command -v ${SQLCMD})" ]; then
  echo "Could not find ${SQLCMD} command. Source in environment and try again"
  echo "Exiting..."
  exit 1
fi

${SQLCMD} -s /nolog << EOF
connect ${connectString}
@${SQL_DIR}/op_set_sql_env.sql
set pagesize 0 lines 400 feedback off verify off heading off echo off timing off time off
column vname new_value v_name noprint
select min(object_name) as vname from dba_objects where object_name in ('V\$INSTANCE', 'GV\$INSTANCE');
select 'DMAFILETAG~'|| i.version||'|'||substr(replace(i.version,'.',''),0,3)||'_'||'${OpVersion}_'||i.host_name||'_'||d.name||'_'||i.instance_name||'_'||to_char(sysdate,'MMDDRRHH24MISS')||'~'
from ( SELECT case when version like '9%' then '0' || version else version end as version, host_name, instance_name FROM &&v_name WHERE instance_number = (SELECT min(instance_number) FROM &&v_name) ) i, v\$database d;
exit;
EOF
}


function executeOPOracle {
connectString="$1"
OpVersion=$2
DiagPack=$(echo $3 | tr [[:upper:]] [[:lower:]])
manualUniqueId="${4}"

if ! [ -x "$(command -v ${SQLCMD})" ]; then
  echo "Could not find ${SQLCMD} command. Source in environment and try again"
  echo "Exiting..."
  exit 1
fi


${SQLCMD} -s /nolog << EOF
connect ${connectString}
@${SQL_DIR}/op_collect.sql ${OpVersion} ${SQL_DIR} ${DiagPack} ${V_TAG} ${SQLOUTPUT_DIR}
exit;
EOF

}


function executeOPMysql {
connectString="$1"
OpVersion=$2
V_FILE_TAG=$3
V_MANUAL_ID="${4}"
user=$(echo ${connectString} | cut -d '/' -f 1)
pass=$(echo ${connectString} | cut -d '/' -f 2 | cut -d '@' -f 1)
host=$(echo ${connectString} | cut -d '/' -f 4 | cut -d ':' -f 1)
port=$(echo ${connectString} | cut -d ':' -f 2 | cut -d '/' -f 1)
db=$(echo ${connectString} | cut -d '/' -f 5)

if ! [ -x "$(command -v ${SQLCMD})" ]; then
  echo "Could not find ${SQLCMD} command. Source in environment and try again"
  echo "Exiting..."
  exit 1
fi

export DMA_SOURCE_ID=$(${SQLCMD} --user=$user --password=$pass -h $host -P $port --force --silent --skip-column-names $db < sql/init.sql | tr -d '\r')
export DMA_PASSWORD_COL=$(${SQLCMD} --user=$user --password=$pass -h $host -P $port --force --silent --skip-column-names $db < sql/password_column.sql | tr -d '\r')


if [ -f sql/${V_FILE_TAG}_mysqlcollector.sql ]; 
then
rm sql/${V_FILE_TAG}_mysqlcollector.sql
fi

for f in $(ls -1 sql/*.sql | grep -v -e _mysqlcollector.sql -e init.sql -e password_column.sql -e usersno${DMA_PASSWORD_COL})
do
  fname=$(echo ${f} | cut -d '/' -f 2 | cut -d '.' -f 1)
    ${SQLCMD} --user=$user --password=$pass -h $host -P $port --force --table  ${db} >output/opdb__${fname}__${V_TAG} <<EOF
SET @DMA_SOURCE_ID='${DMA_SOURCE_ID}' ; 
SET @DMA_MANUAL_ID='${V_MANUAL_ID}' ;
source ${f}
exit
EOF
done

for x in $(grep -L DMA_SOURCE_ID output/*${V_FILE_TAG}.csv )
do
  sed 's/\r//g' ${x} | awk -v SRCID="${DMA_SOURCE_ID}" -v MANID="${V_MANUAL_ID}" -v Q="'" 'BEGIN { FS="|"; OFS="|"; }; {if (NR == 2) { $NF = $NF "DMA_SOURCE_ID" "|" "MANUAL_ID" } else { $NF = $NF Q SRCID Q "|" Q MANID Q "|" } print }' > ${x}.tmp && mv ${x}.tmp ${x}
done
}


function executeOPPg {
connectString="$1"
OpVersion=$2
V_FILE_TAG=$3
V_MANUAL_ID="${4}"
user=$(echo "${connectString}" | cut -d '/' -f 1)
pass=$(echo "${connectString}" | cut -d '/' -f 2 | cut -d '@' -f 1)
host=$(echo "${connectString}" | cut -d '/' -f 4 | cut -d ':' -f 1)
port=$(echo "${connectString}" | cut -d ':' -f 2 | cut -d '/' -f 1)
db=$(echo "${connectString}" | cut -d '/' -f 5)

if ! [ -x "$(command -v ${SQLCMD})" ]; then
  echo "Could not find ${SQLCMD} command. Source in environment and try again"
  echo "Exiting..."
  exit 1
fi


<<<<<<< HEAD
DMA_SOURCE_ID=$(PGPASSWORD="$pass" ${SQLCMD} -X --user=$user -d $db -h $host -w -p $port -t --no-align <<EOF
=======
DMA_SOURCE_ID=$(PGPASSWORD="$pass" ${SQLCMD} -X --user=$user  -h $host -w -p $port -t --no-align <<EOF
>>>>>>> 957d6241
SELECT system_identifier FROM pg_control_system();
EOF
)


if [[ "${V_MANUAL_ID}" == "" ]]
then
	V_MANUAL_ID="NA"
fi

if [[ "${DMA_SOURCE_ID}" == "" ]]
then
	DMA_SOURCE_ID="NA"
fi

<<<<<<< HEAD

export PGPASSWORD="$pass"  
${SQLCMD} -X --user=$user -d $db -h $host -w -p $port  --no-align --echo-errors 2>output/opdb__stderr_${V_FILE_TAG}.log <<EOF
=======
# If we are not given a database name, loop through all the databases in the instance and create a collection for each one, then exit.
if [[ "${db}" == "" ]] ;
then
      export OLDIFS=$IFS
      dblist=$(PGPASSWORD=$pass ${SQLCMD}  --user=$user  -h $host -w -p $port -t --no-align <<EOF
\l
EOF
)
      IFS=$'\n'
      alldbs=$( for dbentry in ${dblist}
                    do
              	         echo $(echo "${dbentry}" | cut -d '|' -f 1 | cut -d '=' -f 1)
                    done | grep -v -e template0 -e template1 | sort -u)

      # Parse out the unique database names, excluding the templates.  Handle some special characters in the database name.
      for db in ${alldbs}
	do
            export IFS=$OLDIFS
  	    ./collect-data.sh --connectionStr ${user}/${pass}@//${host}:${port}/"${db}"  --manualUniqueId ${V_MANUAL_ID}   
	done
	exit
else
# If given a database name, create a collection for that one database.
export PGPASSWORD="$pass"  
${SQLCMD} -X --user=${user} -d "${db}" -h ${host} -w -p ${port}  --no-align --echo-errors 2>output/opdb__stderr_${V_FILE_TAG}.log <<EOF
>>>>>>> 957d6241
\set VTAG ${V_FILE_TAG}
\set PKEY '\'${V_FILE_TAG}\''
\set DMA_SOURCE_ID '\'${DMA_SOURCE_ID}\''
\set DMA_MANUAL_ID '\'${V_MANUAL_ID}\''
\i sql/op_collect.sql
EOF
<<<<<<< HEAD
=======
fi
>>>>>>> 957d6241
specsOut="output/opdb__pg_db_machine_specs_${V_FILE_TAG}.csv"
host=$(echo ${connectString} | cut -d '/' -f 4 | cut -d ':' -f 1)
./db-machine-specs.sh $host ${V_FILE_TAG} ${DMA_SOURCE_ID} ${V_MANUAL_ID} ${specsOut}
}


# Check the output files for error messages
function createErrorLog {
V_FILE_TAG=$1
echo "Checking for errors..."
if [ "$DBTYPE" == "oracle" ] ; then
<<<<<<< HEAD
$GREP -E 'SP2-|ORA-' ${OUTPUT_DIR}/opdb__*${V_FILE_TAG}.csv | $GREP -v opatch > ${LOG_DIR}/opdb__${V_FILE_TAG}_errors.log
else if [ "$DBTYPE" == "mysql" ] ; then
$GREP -E 'SP2-|ORA-' ${OUTPUT_DIR}/opdb__*${V_FILE_TAG}.csv | $GREP -v opatch > ${LOG_DIR}/opdb__${V_FILE_TAG}_errors.log
else if [ "$DBTYPE" == "postgres" ]; then
$GREP -E 'ERROR:' ${OUTPUT_DIR}/opdb__stderr_${V_FILE_TAG}.log > ${LOG_DIR}/opdb__${V_FILE_TAG}_errors.log
=======
$GREP -E 'SP2-|ORA-' ${OUTPUT_DIR}/opdb__*${V_FILE_TAG}.csv | $GREP -v opatch > ${LOG_DIR}/opdb__${V_FILE_TAG}_errors.log
else if [ "$DBTYPE" == "mysql" ] ; then
$GREP -E 'SP2-|ORA-' ${OUTPUT_DIR}/opdb__*${V_FILE_TAG}.csv | $GREP -v opatch > ${LOG_DIR}/opdb__${V_FILE_TAG}_errors.log
else if [ "$DBTYPE" == "postgres" ]; then
$GREP  -i -E 'ERROR:' ${OUTPUT_DIR}/opdb__stderr_${V_FILE_TAG}.log > ${LOG_DIR}/opdb__${V_FILE_TAG}_errors.log
>>>>>>> 957d6241
fi
fi
fi
retval=$?
if [ ! -f  ${LOG_DIR}/opdb__${V_FILE_TAG}_errors.log ]; then
  echo "Error creating error log.  Exiting..."
  return $retval
fi
if [ -f  ${OUTPUT_DIR}/opdb__opatch*${V_FILE_TAG}.csv ]; then
  $GREP 'sys.dbms_qopatch.get_opatch_lsinventory' ${OUTPUT_DIR}/opdb__opatch*${V_FILE_TAG}.csv >> ${LOG_DIR}/opdb__${V_FILE_TAG}_errors.log
fi
}


function cleanupOpOutput  {
V_FILE_TAG=$1
echo "Preparing files for compression."
for outfile in  ${OUTPUT_DIR}/opdb*${V_FILE_TAG}.csv
do
 if [ -f $outfile ] ; then
  if [ $(uname) = "SunOS" ]
  then
    ${SED}  's/ *\|/\|/g;s/\| */\|/g;/^$/d;/^\+/d;s/^|//g;s/|\r//g'  ${outfile} > sed_${V_FILE_TAG}.tmp
    cp sed_${V_FILE_TAG}.tmp ${outfile}
    rm sed_${V_FILE_TAG}.tmp
  else if [ $(uname) = "AIX" ]
  then
    ${SED} 's/ *\|/\|/g;s/\| */\|/g;/^$/d'  ${outfile} > sed_${V_FILE_TAG}.tmp
    cp sed_${V_FILE_TAG}.tmp ${outfile}
    rm sed_${V_FILE_TAG}.tmp
  else if [ "$(uname)" = "HP-UX" ]
  then
    ${SED} 's/ *\|/\|/g;s/\| */\|/g;/^$/d'  ${outfile} > sed_${V_FILE_TAG}.tmp
    cp sed_${V_FILE_TAG}.tmp ${outfile}
    rm sed_${V_FILE_TAG}.tmp
  else
	  ${SED} -r 's/[[:space:]]+\|/\|/g;s/\|[[:space:]]+/\|/g;/^$/d;/^\+/d;s/^\|//g;s/\|$//g;/^(.* row(s)?)/d;1 s/[a-z]/\U&/g' ${outfile} > sed_${V_FILE_TAG}.tmp
    cp sed_${V_FILE_TAG}.tmp ${outfile}
    rm sed_${V_FILE_TAG}.tmp
  fi
  fi
  fi
 fi
done
}

function compressOpFiles  {
V_FILE_TAG=$1
V_ERR_TAG=""
echo ""
echo "Archiving output files with tag ${V_FILE_TAG}"
CURRENT_WORKING_DIR=$(pwd)
cp ${LOG_DIR}/opdb__${V_FILE_TAG}_errors.log ${OUTPUT_DIR}/opdb__${V_FILE_TAG}_errors.log
if [ -f VERSION.txt ]; then
  cp VERSION.txt ${OUTPUT_DIR}/opdb__${V_FILE_TAG}_version.txt
else
  echo "No Version file found" >  ${OUTPUT_DIR}/opdb__${V_FILE_TAG}_version.txt
fi
ERRCNT=$(wc -l < ${OUTPUT_DIR}/opdb__${V_FILE_TAG}_errors.log)
if [[ ${ERRCNT} -ne 0 ]]
then
  V_ERR_TAG="_ERROR"
  retval=1
  echo "Errors reported during collection:"
  cat ${OUTPUT_DIR}/opdb__${V_FILE_TAG}_errors.log
  echo " "
  echo "Please rerun the extract after correcting the error condition."
fi

TARFILE=opdb_${DBTYPE}_${DIAGPACKACCESS}__${V_FILE_TAG}${V_ERR_TAG}.tar
ZIPFILE=opdb_${DBTYPE}_${DIAGPACKACCESS}__${V_FILE_TAG}${V_ERR_TAG}.zip

locale > ${OUTPUT_DIR}/opdb__${V_FILE_TAG}_locale.txt

echo "dbmajor = ${dbmajor}"  >> ${OUTPUT_DIR}/opdb__defines__${V_FILE_TAG}.csv
echo "MANUAL_ID : " ${MANUAL_ID} >> ${OUTPUT_DIR}/opdb__defines__${V_FILE_TAG}.csv
echo "ZIPFILE: " $ZIPFILE >> ${OUTPUT_DIR}/opdb__defines__${V_FILE_TAG}.csv

cd ${OUTPUT_DIR}
if [ -f opdb__manifest__${V_FILE_TAG}.txt ];
then
  rm opdb__manifest__${V_FILE_TAG}.txt
fi

for file in $(ls -1  opdb*${V_FILE_TAG}.csv opdb*${V_FILE_TAG}*.log opdb*${V_FILE_TAG}*.txt)
do
 MD5=$(${MD5SUM} $file | cut -d ' ' -f ${MD5COL})
 echo "${DBTYPE}|${MD5}|${file}"  >> opdb__manifest__${V_FILE_TAG}.txt
done

if [ ! "${ZIP}" = "" ]
then
  $ZIP $ZIPFILE  opdb*${V_FILE_TAG}.csv opdb*${V_FILE_TAG}*.log opdb*${V_FILE_TAG}*.txt
  OUTFILE=$ZIPFILE
else
  tar cvf $TARFILE  opdb*${V_FILE_TAG}.csv opdb*${V_FILE_TAG}*.log opdb*${V_FILE_TAG}*.txt
  $GZIP $TARFILE
  OUTFILE=${TARFILE}.gz
fi

if [ -f $OUTFILE ]
then
  rm opdb*${V_FILE_TAG}.csv opdb*${V_FILE_TAG}*.log opdb*${V_FILE_TAG}*.txt
fi

cd ${CURRENT_WORKING_DIR}
echo ""
echo "Step completed."
echo ""
return $retval
}

function getVersion  {
  if [ -f VERSION.txt ]; then
   githash=$(cat VERSION.txt | cut -d '(' -f 2 | tr -d ')' )
  else githash="NONE"
  fi
  echo "$githash"
}

function printExtractorVersion
{
if [ "$1" == "NONE" ];
then
  echo "!!!!!!!!!!!!!!!!!!!!!!!!!!!!!!!!!!!!!!!!!!!!!!!!!!!!!!!!!!!!!!!!!!!!!!!!!!!!!!!!!!!"
  echo "!!!!!!!!!!!!!!!!!!!!!!!!!!!!!!!!!!!!!!!!!!!!!!!!!!!!!!!!!!!!!!!!!!!!!!!!!!!!!!!!!!!"
  echo "!!!!!!!!!!!!!!!!!!!!!!!!!!!!!!!!!!!!!!!!!!!!!!!!!!!!!!!!!!!!!!!!!!!!!!!!!!!!!!!!!!!"
  echo "!!!!!!!!!!!!!!!!!!!!!!!!!!!!!!!!!!!!!!!!!!!!!!!!!!!!!!!!!!!!!!!!!!!!!!!!!!!!!!!!!!!"
  echo "This appears to be an unsupported version of this code. "
  echo "Please download the latest stable version from "
  echo "https://github.com/GoogleCloudPlatform/database-assessment/releases/latest/download/db-migration-assessment-collection-scripts-oracle.zip"
  echo "!!!!!!!!!!!!!!!!!!!!!!!!!!!!!!!!!!!!!!!!!!!!!!!!!!!!!!!!!!!!!!!!!!!!!!!!!!!!!!!!!!!"
  echo "!!!!!!!!!!!!!!!!!!!!!!!!!!!!!!!!!!!!!!!!!!!!!!!!!!!!!!!!!!!!!!!!!!!!!!!!!!!!!!!!!!!"
  echo "!!!!!!!!!!!!!!!!!!!!!!!!!!!!!!!!!!!!!!!!!!!!!!!!!!!!!!!!!!!!!!!!!!!!!!!!!!!!!!!!!!!"
  echo "!!!!!!!!!!!!!!!!!!!!!!!!!!!!!!!!!!!!!!!!!!!!!!!!!!!!!!!!!!!!!!!!!!!!!!!!!!!!!!!!!!!"
else
  echo "Using release version $1"
fi

}


function printUsage()
{
echo " Usage:"
echo "  Parameters"
echo ""
echo "  Connection definition must one of:"
echo "      {"
echo "        --connectionStr       Oracle EasyConnect string formatted as {user}/{password}@//{db host}:{listener port}/{service name}"
echo "       or"
echo "        --hostName            Database server host name"
echo "        --port                Database Listener port"
echo "        --databaseService     Database service name (Optional. If not provided DMA will collect data for each database in the instance.)"
echo "        --collectionUserName  Database user name."
echo "        --collectionUserPass  Database password"
echo "      }"
echo
echo
echo " Example:"
echo
echo " To collect data for a single database:"
echo "  ./collect-data.sh --connectionStr {user}/{password}@//{db host}:{listener port}/{service name} "
echo " or"
echo "  ./collect-data.sh --collectionUserName {user} --collectionUserPass {password} --hostName {db host} --port {listener port} --databaseService {service name} "
echo
<<<<<<< HEAD
echo "  ./collect-data.sh --connectionStr {user}/{password}@//{db host}:{listener port}/{service name} "
echo " or"
echo "  ./collect-data.sh --collectionUserName {user} --collectionUserPass {password} --hostName {db host} --port {listener port} --databaseService {service name} "

=======
echo " To collect data for all databases in the instance:"
echo "  ./collect-data.sh --connectionStr {user}/{password}@//{db host}:{listener port} "
echo " or"
echo "  ./collect-data.sh --collectionUserName {user} --collectionUserPass {password} --hostName {db host} --port {listener port} "
>>>>>>> 957d6241
}
### Validate input

hostName=""
port=""
databaseService=""
collectionUserName=""
collectionUserPass=""
DBTYPE="postgres"
statsSrc=""
connStr=""
manualUniqueId=""

 if [[ $(($# & 1)) == 1 ]] ;
 then
  echo "Invalid number of parameters "
  printUsage
  exit 
 fi

 while (( "$#" )); do
	 if   [[ "$1" == "--hostName" ]];           then hostName="${2}"
	 elif [[ "$1" == "--port" ]];               then port="${2}"
	 elif [[ "$1" == "--databaseService" ]];    then databaseService="${2}"
	 elif [[ "$1" == "--collectionUserName" ]]; then collectionUserName="${2}"
	 elif [[ "$1" == "--collectionUserPass" ]]; then collectionUserPass="${2}"
	 elif [[ "$1" == "--connectionStr" ]];      then connStr="${2}"
	 elif [[ "$1" == "--manualUniqueId" ]];      then manualUniqueId="${2}"
	 else
		 echo "Unknown parameter ${1}"
		 printUsage
		 exit
	 fi
	 shift 2
 done


# if [[ "${dbType}" != "oracle" ]] ; then
#	 dbType="oracle"
# fi

DIAGPACKACCESS="postgres"

 if [[ "${connStr}" == "" ]] ; then 
<<<<<<< HEAD
	 if [[ "${hostName}" != "" && "${port}" != "" && "${databaseService}" != "" && "${collectionUserName}" != "" && "${collectionUserPass}" != "" ]] ; then
		 connStr="${collectionUserName}/${collectionUserPass}@//${hostName}:${port}/${databaseService}"
=======
	 if [[ "${hostName}" != "" && "${port}" != "" && "${collectionUserName}" != "" && "${collectionUserPass}" != "" ]] ; then
		 baseConnStr="${collectionUserName}/${collectionUserPass}@//${hostName}:${port}"
		 if [[ "${databaseService}" != "" ]]; then
    		 	connStr="${baseConnStr}/${databaseService}"
		 else connStr="${baseConnStr}"
		 fi
>>>>>>> 957d6241
	 else
		 echo "Connection information incomplete"
		 printUsage
		 exit
	 fi
 fi

 if [[ "${manualUniqueId}" != "" ]]; then
	 manualUniqueId=$(echo "${manualUniqueId}" | iconv -t ascii//TRANSLIT | sed -E -e 's/[^[:alnum:]]+/-/g' -e 's/^-+|-+$//g' | tr '[:upper:]' '[:lower:]' | cut -c 1-100)
 else manualUniqueId='NA'
 fi

#############################################################################

# if [[  $# -lt 3  || $# -gt 4 || (  "$2" != "UseDiagnostics" && "$2" != "NoDiagnostics" ) ]]
#  then
#   echo
#   echo "You must indicate whether or not to use the Diagnostics Pack views."
#   echo "If this database is licensed to use the Diagnostics pack:"
#   echo "  $0 $1 UseDiagnostics"
#   echo " "
#   echo "If this database is NOT licensed to use the Diagnostics pack:"
#   echo "  $0 $1 NoDiagnostics"
#   echo " "
#   exit 1
# fi

# MAIN
#############################################################################

connectString="${connStr}"

checkPlatform $DBTYPE

if [ "$DBTYPE" == "oracle" ] ; then
  sqlcmd_result=$(checkVersionOracle "${connectString}" "${OpVersion}" | $GREP DMAFILETAG | cut -d '~' -f 2)
  if [[ "${sqlcmd_result}" == "" ]];
    then
      echo "Unable to connect to the target Oracle database using ${connectString}.  Please verify the connection information and target database status."
      exit 255
    fi
  else if [ "$DBTYPE" == "mysql" ] ; then
    sqlcmd_result=$(checkVersionMysql "${connectString}" "${OpVersion}" | $GREP DMAFILETAG | tr -d ' ' | cut -d '~' -f 2 | tr -d '\r' )
    if [[ "${sqlcmd_result}" == "" ]];
      then
      echo "Unable to connect to the target MySQL database using ${connectString}.  Please verify the connection information and target database status."
      exit 255
    fi
    else if [ "$DBTYPE" == "postgres" ] ; then
      sqlcmd_result=$(checkVersionPg "${connectString}" "${OpVersion}" | $GREP DMAFILETAG | tr -d ' ' | cut -d '~' -f 2 | tr -d '\r' )
      if [[ "${sqlcmd_result}" == "" ]];
        then
        echo "Unable to connect to the target Postgres database using ${connectString}.  Please verify the connection information and target database status."
        exit 255
      fi
    fi
  fi
fi


retval=$?


extractorVersion="$(getVersion)"

echo ""
echo "==================================================================================="
echo "Database Migration Assessment Database Assessment Collector Version ${OpVersion}"
printExtractorVersion "${extractorVersion}"
echo "==================================================================================="

if [ $retval -eq 0 ]; then
  if [ "$(echo ${sqlcmd_result} | $GREP -E '(ORA-|SP2-)')" != "" ]; then
    echo "!!!!!!!!!!!!!!!!!!!!!!!!!!!!!!!!!!!!!!!!!!!!!!!!!!!!!!!!!!!!!!!!!!!!!!!!!!!!!!!!!!!"
    echo "Database version check returned error ${sqlcmd_result}"
    echo "!!!!!!!!!!!!!!!!!!!!!!!!!!!!!!!!!!!!!!!!!!!!!!!!!!!!!!!!!!!!!!!!!!!!!!!!!!!!!!!!!!!"
    echo "Exiting...."
    exit 255
  else
    echo "Your database version is $(echo ${sqlcmd_result} | cut -d '|' -f1)"
    dbmajor=$((echo ${sqlcmd_result} | cut -d '|' -f1)  |cut -d '.' -f 1)
    if [ "${dbmajor}" == "10" ]
    then
       echo "Oracle 10 support is experimental."
    else if [ "${dbmajor}" == "09" ]
      then
       echo "Oracle 9 support is experimental."
       DIAGPACKACCESS="NoDiagnostics"
      fi  
    fi
    V_TAG="$(echo ${sqlcmd_result} | cut -d '|' -f2).csv"; export V_TAG

    if [ "$DBTYPE" == "oracle" ] ; then
      executeOPOracle "${connectString}" ${OpVersion} ${DIAGPACKACCESS} "${manualUniqueId}"
      retval=$?
    else if [ "$DBTYPE" == "mysql" ]; then
      executeOPMysql "${connectString}" ${OpVersion} $(echo ${V_TAG} | ${SED} 's/.csv//g') "${manualUniqueId}"
      retval=$?
    else if [ "$DBTYPE" == "postgres" ]; then
      executeOPPg "${connectString}" ${OpVersion} $(echo ${V_TAG} | ${SED} 's/.csv//g') "${manualUniqueId}"
      retval=$?
      fi
    fi
    fi

    if [ $retval -ne 0 ]; then
      createErrorLog  $(echo ${V_TAG} | ${SED} 's/.csv//g')
      compressOpFiles $(echo ${V_TAG} | ${SED} 's/.csv//g')
      echo "!!!!!!!!!!!!!!!!!!!!!!!!!!!!!!!!!!!!!!!!!!!!!!!!!!!!!!!!!!!!!!!!!!!!!!!!!!!!!!!!!!!"
      echo "Database Migration Assessment extract reported an error.  Please check the error log in directory ${LOG_DIR}"
      echo "!!!!!!!!!!!!!!!!!!!!!!!!!!!!!!!!!!!!!!!!!!!!!!!!!!!!!!!!!!!!!!!!!!!!!!!!!!!!!!!!!!!"
      echo "Exiting...."
      exit 255
    fi
    createErrorLog  $(echo ${V_TAG} | sed 's/.csv//g')
    cleanupOpOutput $(echo ${V_TAG} | sed 's/.csv//g')
    retval=$?
    if [ $retval -ne 0 ]; then
      echo "!!!!!!!!!!!!!!!!!!!!!!!!!!!!!!!!!!!!!!!!!!!!!!!!!!!!!!!!!!!!!!!!!!!!!!!!!!!!!!!!!!!"
      echo "Database Migration Assessment data sanitation reported an error. Please check the error log in directory ${OUTPUT_DIR}"
      echo "!!!!!!!!!!!!!!!!!!!!!!!!!!!!!!!!!!!!!!!!!!!!!!!!!!!!!!!!!!!!!!!!!!!!!!!!!!!!!!!!!!!"
      echo "Exiting...."
      exit 255
    fi
    compressOpFiles $(echo ${V_TAG} | ${SED} 's/.csv//g')
    retval=$?
    if [ $retval -ne 0 ]; then
      echo "!!!!!!!!!!!!!!!!!!!!!!!!!!!!!!!!!!!!!!!!!!!!!!!!!!!!!!!!!!!!!!!!!!!!!!!!!!!!!!!!!!!"
      echo "Database Migration Assessment data file archive encountered a problem.  Exiting...."
      echo "!!!!!!!!!!!!!!!!!!!!!!!!!!!!!!!!!!!!!!!!!!!!!!!!!!!!!!!!!!!!!!!!!!!!!!!!!!!!!!!!!!!"
      exit 255
    fi
    echo ""
    echo "==================================================================================="
    echo "Database Migration Assessment Database Assessment Collector completed."
    echo "Data collection located at ${OUTPUT_DIR}/${OUTFILE}"
    echo "==================================================================================="
    echo ""
    printExtractorVersion "${extractorVersion}"
    exit 0
  fi
else
  echo "Error executing SQL*Plus"
  exit 255
fi<|MERGE_RESOLUTION|>--- conflicted
+++ resolved
@@ -16,11 +16,7 @@
 
 ### Setup directories needed for execution
 #############################################################################
-<<<<<<< HEAD
 OpVersion="4.3.29" 
-=======
-OpVersion="4.3.28"
->>>>>>> 957d6241
 dbmajor=""
 
 LOCALE=$(echo $LANG | cut -d '.' -f 1)
@@ -123,11 +119,7 @@
     fi
 
     # SELECT 'DMAFILETAG~' , version();
-<<<<<<< HEAD
-    dbVersion=$(PGPASSWORD="$pass" ${SQLCMD} -X --user=$user -d $db -h $host -w -p $port -t --no-align << EOF
-=======
     dbVersion=$(PGPASSWORD="$pass" ${SQLCMD} -X --user=$user -h $host -w -p $port -t --no-align << EOF
->>>>>>> 957d6241
 SELECT current_setting('server_version_num');
 EOF
 )
@@ -266,11 +258,7 @@
 fi
 
 
-<<<<<<< HEAD
-DMA_SOURCE_ID=$(PGPASSWORD="$pass" ${SQLCMD} -X --user=$user -d $db -h $host -w -p $port -t --no-align <<EOF
-=======
 DMA_SOURCE_ID=$(PGPASSWORD="$pass" ${SQLCMD} -X --user=$user  -h $host -w -p $port -t --no-align <<EOF
->>>>>>> 957d6241
 SELECT system_identifier FROM pg_control_system();
 EOF
 )
@@ -286,11 +274,6 @@
 	DMA_SOURCE_ID="NA"
 fi
 
-<<<<<<< HEAD
-
-export PGPASSWORD="$pass"  
-${SQLCMD} -X --user=$user -d $db -h $host -w -p $port  --no-align --echo-errors 2>output/opdb__stderr_${V_FILE_TAG}.log <<EOF
-=======
 # If we are not given a database name, loop through all the databases in the instance and create a collection for each one, then exit.
 if [[ "${db}" == "" ]] ;
 then
@@ -316,17 +299,14 @@
 # If given a database name, create a collection for that one database.
 export PGPASSWORD="$pass"  
 ${SQLCMD} -X --user=${user} -d "${db}" -h ${host} -w -p ${port}  --no-align --echo-errors 2>output/opdb__stderr_${V_FILE_TAG}.log <<EOF
->>>>>>> 957d6241
 \set VTAG ${V_FILE_TAG}
 \set PKEY '\'${V_FILE_TAG}\''
 \set DMA_SOURCE_ID '\'${DMA_SOURCE_ID}\''
 \set DMA_MANUAL_ID '\'${V_MANUAL_ID}\''
 \i sql/op_collect.sql
 EOF
-<<<<<<< HEAD
-=======
-fi
->>>>>>> 957d6241
+
+fi
 specsOut="output/opdb__pg_db_machine_specs_${V_FILE_TAG}.csv"
 host=$(echo ${connectString} | cut -d '/' -f 4 | cut -d ':' -f 1)
 ./db-machine-specs.sh $host ${V_FILE_TAG} ${DMA_SOURCE_ID} ${V_MANUAL_ID} ${specsOut}
@@ -338,19 +318,11 @@
 V_FILE_TAG=$1
 echo "Checking for errors..."
 if [ "$DBTYPE" == "oracle" ] ; then
-<<<<<<< HEAD
-$GREP -E 'SP2-|ORA-' ${OUTPUT_DIR}/opdb__*${V_FILE_TAG}.csv | $GREP -v opatch > ${LOG_DIR}/opdb__${V_FILE_TAG}_errors.log
-else if [ "$DBTYPE" == "mysql" ] ; then
-$GREP -E 'SP2-|ORA-' ${OUTPUT_DIR}/opdb__*${V_FILE_TAG}.csv | $GREP -v opatch > ${LOG_DIR}/opdb__${V_FILE_TAG}_errors.log
-else if [ "$DBTYPE" == "postgres" ]; then
-$GREP -E 'ERROR:' ${OUTPUT_DIR}/opdb__stderr_${V_FILE_TAG}.log > ${LOG_DIR}/opdb__${V_FILE_TAG}_errors.log
-=======
 $GREP -E 'SP2-|ORA-' ${OUTPUT_DIR}/opdb__*${V_FILE_TAG}.csv | $GREP -v opatch > ${LOG_DIR}/opdb__${V_FILE_TAG}_errors.log
 else if [ "$DBTYPE" == "mysql" ] ; then
 $GREP -E 'SP2-|ORA-' ${OUTPUT_DIR}/opdb__*${V_FILE_TAG}.csv | $GREP -v opatch > ${LOG_DIR}/opdb__${V_FILE_TAG}_errors.log
 else if [ "$DBTYPE" == "postgres" ]; then
 $GREP  -i -E 'ERROR:' ${OUTPUT_DIR}/opdb__stderr_${V_FILE_TAG}.log > ${LOG_DIR}/opdb__${V_FILE_TAG}_errors.log
->>>>>>> 957d6241
 fi
 fi
 fi
@@ -517,17 +489,10 @@
 echo " or"
 echo "  ./collect-data.sh --collectionUserName {user} --collectionUserPass {password} --hostName {db host} --port {listener port} --databaseService {service name} "
 echo
-<<<<<<< HEAD
-echo "  ./collect-data.sh --connectionStr {user}/{password}@//{db host}:{listener port}/{service name} "
-echo " or"
-echo "  ./collect-data.sh --collectionUserName {user} --collectionUserPass {password} --hostName {db host} --port {listener port} --databaseService {service name} "
-
-=======
 echo " To collect data for all databases in the instance:"
 echo "  ./collect-data.sh --connectionStr {user}/{password}@//{db host}:{listener port} "
 echo " or"
 echo "  ./collect-data.sh --collectionUserName {user} --collectionUserPass {password} --hostName {db host} --port {listener port} "
->>>>>>> 957d6241
 }
 ### Validate input
 
@@ -572,17 +537,12 @@
 DIAGPACKACCESS="postgres"
 
  if [[ "${connStr}" == "" ]] ; then 
-<<<<<<< HEAD
-	 if [[ "${hostName}" != "" && "${port}" != "" && "${databaseService}" != "" && "${collectionUserName}" != "" && "${collectionUserPass}" != "" ]] ; then
-		 connStr="${collectionUserName}/${collectionUserPass}@//${hostName}:${port}/${databaseService}"
-=======
 	 if [[ "${hostName}" != "" && "${port}" != "" && "${collectionUserName}" != "" && "${collectionUserPass}" != "" ]] ; then
 		 baseConnStr="${collectionUserName}/${collectionUserPass}@//${hostName}:${port}"
 		 if [[ "${databaseService}" != "" ]]; then
     		 	connStr="${baseConnStr}/${databaseService}"
 		 else connStr="${baseConnStr}"
 		 fi
->>>>>>> 957d6241
 	 else
 		 echo "Connection information incomplete"
 		 printUsage
