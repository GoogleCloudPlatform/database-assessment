--- conflicted
+++ resolved
@@ -579,21 +579,17 @@
 	 fi
  fi
 
-<<<<<<< HEAD
+
  if [[ "${allDbs}" != "Y" && "${allDbs}" != "N" ]] ; then
 	 echo "Invalid value supplied for parameter allDbs.  Must be Y or N."
          printUsage
 	 exit 255
  fi
 
- if [[ "${manualUniqueId}" != "" ]]; then
-	 manualUniqueId=$(echo "${manualUniqueId}" | iconv -t ascii//TRANSLIT | sed -E -e 's/[^[:alnum:]]+/-/g' -e 's/^-+|-+$//g' | tr '[:upper:]' '[:lower:]' | cut -c 1-100)
+ if [[ "${manualUniqueId}" != "" && "${manualUniqueId}" != "NA" ]] ; then
+    	     manualUniqueId=$(echo "${manualUniqueId}" | iconv -t ascii//TRANSLIT | sed -E -e 's/[^[:alnum:]]+/-/g' -e 's/^-+|-+$//g' | tr '[:upper:]' '[:lower:]' | cut -c 1-100)
  else manualUniqueId='NA'
-=======
- if [[ "${manualUniqueId}" != "" && "${manualUniqueId}" != "NA" ]] ; then
-	         manualUniqueId=$(echo "${manualUniqueId}" | iconv -t ascii//TRANSLIT | sed -E -e 's/[^[:alnum:]]+/-/g' -e 's/^-+|-+$//g' | tr '[:upper:]' '[:lower:]' | cut -c 1-100)
- else manualUniqueId="NA"
->>>>>>> e1e9cfc0
+
  fi
 
 #############################################################################
