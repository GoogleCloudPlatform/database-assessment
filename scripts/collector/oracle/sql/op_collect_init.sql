--- conflicted
+++ resolved
@@ -21,7 +21,6 @@
 
 define version = '&1'
 define dtrange = 30
-define dtrange = 1
 define colspr = '|'
 
 clear col comp brea
@@ -29,7 +28,6 @@
 set trimspool on
 set lines 32000
 set pagesize 0 embedded on
---set pagesize 50000
 set feed off
 set underline off
 set verify off
@@ -49,7 +47,6 @@
 
 @/tmp/dirs.sql
 select '&outputdir' as outputdir from dual;
---select '&seddir' as seddir from dual;
 select '&v_tag' as v_tag from dual;
 
 variable minsnap NUMBER;
@@ -123,9 +120,6 @@
                        OR ('&v_dbversion' != '112' AND this_version = 'OTHER')
 /
 
-<<<<<<< HEAD
-set serveroutput on
-=======
 DECLARE 
   cnt NUMBER;
 BEGIN
@@ -156,7 +150,7 @@
 FROM DUAL;
 
 
->>>>>>> 1e408293
+set serveroutput on
 DECLARE cnt NUMBER;
 BEGIN
   SELECT count(1) INTO cnt FROM v$database WHERE database_role = 'PHYSICAL STANDBY';
