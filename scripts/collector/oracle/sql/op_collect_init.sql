/*
Copyright 2022 Google LLC

Licensed under the Apache License, Version 2.0 (the "License");
you may not use this file except in compliance with the License.
You may obtain a copy of the License at

    https://www.apache.org/licenses/LICENSE-2.0

Unless required by applicable law or agreed to in writing, software
distributed under the License is distributed on an "AS IS" BASIS,
WITHOUT WARRANTIES OR CONDITIONS OF ANY KIND, either express or implied.
See the License for the specific language governing permissions and
limitations under the License.

This script access Automatic Repository Workload (AWR) views in the database dictionary.
Please ensure you have proper licensing. For more information consult Oracle Support Doc ID 1490798.1

*/
prompt Param1 = &1

define version = '&1'
define dtrange = 30
define colspr = '|'

@@op_set_sql_env.sql 

set headsep off
set trimspool on
set lines 32000
set pagesize 0 embedded on
set feed off
set underline off
set verify off
set head off
set scan on
set pause off
set wrap on
set echo off
set appinfo 'DB MIGRATION ASSESSMENT' 
set colsep '|'
set timing off
set time off
alter session set nls_numeric_characters='.,';
alter session set nls_date_format='YYYY-MM-DD HH24:MI:SS';

set termout on
whenever sqlerror exit failure
whenever oserror continue


variable minsnap NUMBER;
variable minsnaptime VARCHAR2(20);
variable maxsnap NUMBER;
variable maxsnaptime VARCHAR2(20);
variable umfflag VARCHAR2(100);
variable pdb_logging_flag VARCHAR2(1);
variable dflt_value_flag  VARCHAR2(1);
variable b_compress_col VARCHAR2(20);

variable b_lob_compression_col         VARCHAR2(30);
variable b_lob_part_compression_col    VARCHAR2(30);
variable b_lob_subpart_compression_col VARCHAR2(30);
variable b_lob_dedup_col               VARCHAR2(30);
variable b_lob_part_dedup_col          VARCHAR2(30);
variable b_lob_subpart_dedup_col       VARCHAR2(30);

variable b_index_visibility            VARCHAR2(30);

variable b_io_function_sql             VARCHAR2(20);

column instnc new_value v_inst noprint
column hostnc new_value v_host noprint
column horanc new_value v_hora noprint
column dbname new_value v_dbname noprint
column dbversion new_value v_dbversion noprint
column min_snapid new_value v_min_snapid noprint
column min_snaptime new_value v_min_snaptime noprint
column max_snapid new_value v_max_snapid noprint
column max_snaptime new_value v_max_snaptime noprint
column umf_test new_value v_umf_test noprint
<<<<<<< HEAD
column uniq_id new_value v_uniq_id noprint
=======
column p_dma_source_id new_value v_dma_source_id noprint
>>>>>>> aa4cce22
column p_dbid new_value v_dbid noprint
column p_tblprefix new_value v_tblprefix noprint
column p_is_container new_value v_is_container noprint
column p_dbparam_dflt_col new_value v_dbparam_dflt_col noprint
column p_editionable_col new_value v_editionable_col noprint
column p_dopluggable new_value v_dopluggable noprint
column p_db_container_col new_value v_db_container_col noprint
column p_pluggablelogging new_value v_pluggablelogging noprint
column p_sqlcmd new_value v_sqlcmd noprint
column p_compress_col new_value v_compress_col noprint
column p_lob_compression_col new_value v_lob_compression_col noprint
column p_lob_part_compression_col new_value v_lob_part_compression_col noprint
column p_lob_subpart_compression_col new_value v_lob_subpart_compression_col noprint
column p_lob_dedup_col new_value v_lob_dedup_col noprint
column p_lob_part_dedup_col new_value v_lob_part_dedup_col noprint
column p_lob_subpart_dedup_col new_value v_lob_subpart_dedup_col noprint
column p_index_visibility new_value v_index_visibility noprint
column p_io_function_sql new_value v_io_function_sql noprint

SELECT host_name     hostnc,
       instance_name instnc
FROM   v$instance
/

SELECT name dbname
FROM   v$database
/


SELECT RTRIM(SUBSTR('&v_tag',INSTR('&v_tag','_',1,5)+1), '.csv') horanc from dual;

SELECT substr(replace(version,'.',''),0,3) dbversion
FROM v$instance
<<<<<<< HEAD
/

--select d.dbid || '_' || d.db_unique_name || '_' || i.host_name AS uniq_id
--from v$database d 
--  join (select host_name from gv$instance where inst_id = (select min(inst_id) from gv$instance)) i
--/

column vname new_value v_name noprint
SELECT min(object_name) AS vname 
FROM dba_objects 
WHERE object_name IN ('V$INSTANCE', 'GV$INSTANCE');

SELECT lower(i.host_name||'_'||d.db_unique_name||'_'||d.dbid) AS uniq_id
FROM ( 
	SELECT version, host_name
	FROM &&v_name 
	WHERE instance_number = (SELECT min(instance_number) FROM &&v_name) ) i, v$database d
=======
>>>>>>> aa4cce22
/

COLUMN p_data_type_exp NEW_VALUE v_data_type_exp noprint
COLUMN p_ora9ind NEW_VALUE v_ora9ind noprint
SELECT CASE WHEN  '&v_dbversion' LIKE '9%' THEN 'data_type_col_9i.sql'
            ELSE 'data_type_col_regex.sql'
       END as p_data_type_exp,
       CASE WHEN  '&v_dbversion' LIKE '9%' THEN '9i_'
            ELSE ''
       END AS p_ora9ind
FROM dual;

COLUMN p_dg_valid_role         new_value v_dg_valid_role         noprint
COLUMN p_dg_verify             new_value v_dg_verify             noprint
COLUMN p_db_unique_name        new_value v_db_unique_name        noprint
COLUMN p_platform_name         new_value v_platform_name         noprint
SELECT 
        '''N/A''' AS p_dg_valid_role, 
        '''N/A''' AS p_dg_verify,
        'name'    AS p_db_unique_name,
        '''N/A''' AS p_platform_name
FROM DUAL 
WHERE '&v_dbversion' LIKE '9%'
UNION
SELECT
        REPLACE('REPLACE(valid_role ,"|", " ")', chr(34), chr(39)) ,
        'verify'  ,
        'db_unique_name' AS p_db_unique_name,
        'platform_name'  AS p_platform_name
FROM DUAL
WHERE '&v_dbversion' NOT LIKE '9%';

column vname new_value v_name noprint
SELECT min(object_name) AS vname 
FROM dba_objects 
WHERE object_name IN ('V$INSTANCE', 'GV$INSTANCE');

SELECT lower(i.host_name||'_'||&v_db_unique_name||'_'||d.dbid) AS p_dma_source_id
FROM ( 
	SELECT version, host_name
	FROM &&v_name 
	WHERE instance_number = (SELECT min(instance_number) FROM &&v_name) ) i, v$database d
/


var lv_tblprefix VARCHAR2(3);
var lv_is_container NUMBER;
var lv_editionable_col  VARCHAR2(20);
var lv_do_pluggable     VARCHAR2(40);
var lv_db_container_col VARCHAR2(30);

DECLARE 
  cnt NUMBER;
BEGIN
  :lv_tblprefix := 'dba';
  :lv_is_container := 0;
  :lv_editionable_col := '''N/A''';
  :lv_do_pluggable := 'op_collect_nopluggable_info.sql';
  :lv_db_container_col := '''N/A''';
  
  SELECT count(1) INTO cnt FROM dba_tab_columns WHERE owner ='SYS' AND table_name = 'V_$DATABASE' AND column_name = 'CDB';
  IF cnt > 0 THEN 
    EXECUTE IMMEDIATE 'SELECT count(1) FROM v$database WHERE cdb = ''YES'' ' INTO cnt;
    IF cnt > 0 THEN 
      :lv_tblprefix := 'cdb' ;
      :lv_is_container := 1;
      :lv_do_pluggable := 'op_collect_pluggable_info.sql';
      :lv_db_container_col := 'cdb';
    END IF;
  END IF;

  SELECT count(1) INTO cnt  FROM dba_tab_columns WHERE owner ='SYS' AND table_name = 'DBA_OBJECTS' AND column_name ='EDITIONABLE';
  IF cnt > 0 THEN :lv_editionable_col := 'EDITIONABLE';
  END IF;
END;
/
  
SELECT :lv_tblprefix AS p_tblprefix,
       :lv_is_container AS p_is_container,
       :lv_editionable_col AS p_editionable_col,
       :lv_do_pluggable AS p_dopluggable,
       :lv_db_container_col as p_db_container_col
FROM DUAL;
/


DECLARE 
  cnt NUMBER;
BEGIN
  IF '&v_dbversion'  = '121' THEN
    SELECT count(1) INTO cnt FROM dba_tab_columns WHERE owner ='SYS' AND table_name ='V_$SYSTEM_PARAMETER' AND column_name ='DEFAULT_VALUE';
    IF cnt = 0 THEN
      :dflt_value_flag := 'N';
    ELSE
      :dflt_value_flag := 'Y';
    END IF;

    SELECT count(1) INTO cnt FROM dba_tab_columns WHERE owner = 'SYS' AND table_name ='DBA_PDBS' AND column_name ='LOGGING';
    IF cnt = 0 THEN
      :pdb_logging_flag := 'N';
    ELSE
      :pdb_logging_flag := 'Y';
    END IF; 
  ELSE IF  '&v_dbversion'  LIKE '11%' OR  '&v_dbversion'  LIKE '10%'  OR  '&v_dbversion'  LIKE '9%'  THEN
          :dflt_value_flag := 'N';
          :pdb_logging_flag := 'N';
       END IF;
  END IF;
END;
/

SELECT CASE WHEN :dflt_value_flag = 'N' THEN '''N/A''' ELSE 'DEFAULT_VALUE' END as p_dbparam_dflt_col ,
       CASE WHEN :pdb_logging_flag = 'N' THEN  '''N/A''' ELSE 'LOGGING' END AS p_pluggablelogging,
       CASE WHEN '&v_dbversion' LIKE '10%' OR  '&v_dbversion' = '111' THEN 'sqlcmd10g.sql' ELSE 'sqlcmd.sql' END AS p_sqlcmd
FROM DUAL;

DECLARE 
  cnt NUMBER;
BEGIN
  SELECT count(1) INTO cnt FROM dba_tab_columns WHERE table_name = 'DBA_TABLES' AND column_name ='COMPRESS_FOR';
  IF cnt = 1 THEN :b_compress_col := 'COMPRESS_FOR';
  ELSE
    SELECT count(1) INTO cnt FROM dba_tab_columns WHERE table_name = 'DBA_TABLES' AND column_name = 'COMPRESSION';
    IF cnt = 1 THEN :b_compress_col := 'COMPRESSION';
    END IF;
  END IF;
END;
/

SELECT :b_compress_col AS p_compress_col FROM dual;


DECLARE
cnt NUMBER;
BEGIN
  SELECT SUM(cnt) INTO cnt FROM (
    SELECT count(1) FROM dba_views WHERE (view_name = 'DBA_HIST_IOSTAT_FUNCTION' AND '&v_dodiagnostics' = 'usediagnostics')
    UNION
    SELECT count(1) FROM dba_tables WHERE (table_name ='STATS$IOSTAT_FUNCTION_NAME' AND '&v_dodiagnostics' = 'nodiagnostics' AND OWNER ='PERFSTAT')
  );
  IF (cnt > 0 ) THEN :b_io_function_sql := 'iofunction.sql';
  ELSE 
    :b_io_function_sql := 'noop.sql';
  END IF;
END;
/

SELECT :b_io_function_sql AS p_io_function_sql FROM dual;


set serveroutput on
DECLARE cnt NUMBER;
BEGIN
  SELECT count(1) INTO cnt FROM v$database WHERE database_role = 'PHYSICAL STANDBY';
  IF (cnt != 0) THEN
    SELECT count(1) INTO cnt FROM all_objects WHERE object_name = 'DBMS_UMF';
    IF (cnt > 0) THEN :umfflag := 'dbms_umf.get_node_id_local';
    ELSE raise_application_error(-20002, 'This physical standby database is not configured to store historical performance data or this user does not have correct privileges.');
    END IF;
  ELSE :umfflag := 'dbid';
  END IF;
END;
/

SELECT
:umfflag umf_test
FROM dual
/


SELECT &v_umf_test p_dbid
FROM   v$database
/

DECLARE 
  cnt NUMBER;
BEGIN
  SELECT count(1) INTO cnt FROM dba_tab_columns WHERE table_name = 'DBA_LOBS' AND column_name = 'COMPRESSION';
  IF cnt = 1 THEN
    :b_lob_compression_col         := 'l.compression';
    :b_lob_part_compression_col    := 'lp.compression'; 
    :b_lob_subpart_compression_col := 'lsp.compression'; 
    :b_lob_dedup_col               := 'l.deduplication';
    :b_lob_part_dedup_col          := 'lp.deduplication';
    :b_lob_subpart_dedup_col       := 'lsp.deduplication';
  ELSE
    :b_lob_compression_col         := '''N/A''';
    :b_lob_part_compression_col    := '''N/A''';
    :b_lob_subpart_compression_col := '''N/A''';
    :b_lob_dedup_col               := '''N/A''';
    :b_lob_part_dedup_col          := '''N/A''';
    :b_lob_subpart_dedup_col       := '''N/A''';
  END IF;
END;
/

SELECT 
:b_lob_compression_col         AS p_lob_compression_col ,
:b_lob_part_compression_col    AS p_lob_part_compression_col ,
:b_lob_subpart_compression_col AS p_lob_subpart_compression_col ,
:b_lob_dedup_col               AS p_lob_dedup_col ,
:b_lob_part_dedup_col          AS p_lob_part_dedup_col ,
:b_lob_subpart_dedup_col       AS p_lob_subpart_dedup_col 
FROM DUAL;

DECLARE
  cnt NUMBER;
BEGIN
  SELECT count(1) INTO cnt FROM dba_tab_columns WHERE table_name = 'DBA_INDEXES' AND column_name = 'VISIBILITY';
  IF cnt = 1 THEN 
    :b_index_visibility := 'VISIBILITY';
  ELSE
    :b_index_visibility := '''N/A''';
  END IF;
END;
/

SELECT :b_index_visibility AS p_index_visibility FROM DUAL;

variable sp VARCHAR2(100);
variable v_info_prompt VARCHAR2(200);
column sp_script new_value p_sp_script noprint
column info_prompt new_value p_info_prompt noprint

set termout on
set serveroutput on
DECLARE
  cnt NUMBER;
  l_tab_name VARCHAR2(100) := '---';
  l_col_name VARCHAR2(100);
  the_sql VARCHAR2(1000) := '---';
BEGIN 
  :sp  := 'prompt_nostatspack.sql';
  IF '&v_dodiagnostics' = 'usediagnostics' THEN 
     l_tab_name := 'DBA_HIST_SNAPSHOT'; 
     l_col_name := 'begin_interval_time';
  ELSE IF '&v_dodiagnostics' = 'nodiagnostics' THEN
         SELECT count(1) INTO cnt FROM all_tables WHERE owner ='PERFSTAT' AND table_name IN ('STATS$OSSTAT', 'STATS$OSSTATNAME', 'STATS$SNAPSHOT', 'STATS$SQL_SUMMARY', 'STATS$SYSSTAT', 'STATS$SYSTEM_EVENT', 'STATS$SYS_TIME_MODEL', 'STATS$TIME_MODEL_STATNAME');
         IF cnt = 8 THEN 
           :sp := 'op_collect_statspack.sql';
           l_tab_name := 'STATS$SNAPSHOT'; 
           l_col_name := 'snap_time';
         END IF;
       ELSE IF  '&v_dodiagnostics' = 'nostatspack' THEN
           :sp  := 'prompt_nostatspack.sql';
         ELSE l_tab_name :=  'ERROR - Unexpected parameter: &v_dodiagnostics';
         END IF;
       END IF;
  END IF; 
  BEGIN
    SELECT count(1) INTO cnt FROM user_tab_privs WHERE table_name = upper(l_tab_name);
    IF cnt = 0 THEN
      IF l_tab_name ='---' THEN
        dbms_output.put_line('This user does not have SELECT privileges on DBA_HIST_SNAPSHOT or STATS$SNAPSHOT.  No performance data will be collected.');
      ELSE
        RAISE_APPLICATION_ERROR(-20002, 'This user does not have SELECT privileges on ' || l_tab_name || '.  Please ensure the grants_wrapper.sql script has been executed for this user.');
      END IF;
    END IF;
  END;
  IF (l_tab_name != '---' AND l_tab_name NOT LIKE 'ERROR%') THEN
     IF l_tab_name = 'DBA_HIST_SNAPSHOT' THEN
       THE_SQL := 'SELECT min(snap_id) , max(snap_id) FROM ' || l_tab_name || ' WHERE ' || l_col_name || ' >= (sysdate- &&dtrange ) AND dbid = :1 ';
       EXECUTE IMMEDIATE the_sql INTO  :minsnap, :maxsnap USING '&&v_dbid' ;
       IF :minsnap IS NULL THEN
          dbms_output.put_line('Warning: No snapshots found within the last &&dtrange days.  No performance data will be extracted.');
          :minsnap := -1;
          :maxsnap := -1;
          :v_info_prompt := 'without performance data';
       ELSE
          :v_info_prompt := 'between snaps ' || :minsnap || ' and ' || :maxsnap;
       END IF;
     ELSE
       THE_SQL := 'SELECT min(snap_time) , max(snap_time) FROM ' || l_tab_name || ' WHERE ' || l_col_name || ' >= (sysdate- &&dtrange ) AND dbid = :1 ';
       EXECUTE IMMEDIATE the_sql INTO  :minsnaptime, :maxsnaptime USING '&&v_dbid' ;
       IF :minsnaptime IS NULL THEN
          dbms_output.put_line('Warning: No snapshots found within the last &&dtrange days.  No performance data will be extracted.');
          :minsnaptime := sysdate;
          :maxsnaptime := sysdate;
          :v_info_prompt := 'without performance data';
       ELSE
          :v_info_prompt := 'between  ' || :minsnaptime || ' and ' || :maxsnaptime;
       END IF;
     END IF;
  ELSE
     :v_info_prompt := 'without performance data';
  END IF;
END;
/
set termout off
SELECT NVL(:minsnap, -1) min_snapid, NVL(:maxsnap, -1) max_snapid, NVL(:minsnaptime, SYSDATE) min_snaptime, NVL(:maxsnaptime, SYSDATE) max_snaptime,  :sp sp_script, :v_info_prompt info_prompt FROM dual;

set termout on
PROMPT Collecting data for database &v_dbname '&&v_dbid' &p_info_prompt
PROMPT

set termout &TERMOUTOFF

COLUMN min_snapid clear
COLUMN max_snapid clear
COLUMN min_snaptime clear
COLUMN max_snaptime clear

column a_con_id new_value v_a_con_id noprint
column b_con_id new_value v_b_con_id noprint
column c_con_id new_value v_c_con_id noprint
column d_con_id new_value v_d_con_id noprint
column p_con_id new_value v_p_con_id noprint
column h_con_id new_value v_h_con_id noprint
SELECT CASE WHEN &v_is_container != 0 THEN 'a.con_id' ELSE '''N/A''' END as a_con_id,
       CASE WHEN &v_is_container != 0 THEN 'b.con_id' ELSE '''N/A''' END as b_con_id,
       CASE WHEN &v_is_container != 0 THEN 'c.con_id' ELSE '''N/A''' END as c_con_id,
       CASE WHEN &v_is_container != 0 THEN 'd.con_id' ELSE '''N/A''' END as d_con_id,
       CASE WHEN &v_is_container != 0 THEN 'p.con_id' ELSE '''N/A''' END as p_con_id,
       CASE WHEN &v_is_container != 0 THEN 'FORMAT 999999' ELSE 'FORMAT A6' END as h_con_id
FROM DUAL;

column CON_ID &v_h_con_id

set numwidth 48
<<<<<<< HEAD
column v_uniq_id format a100
=======
column v_dma_source_id format a100
column v_dma_manual_id format a100
column dma_source_id format a100
column dma_manual_id format a100
>>>>>>> aa4cce22
<|MERGE_RESOLUTION|>--- conflicted
+++ resolved
@@ -79,11 +79,7 @@
 column max_snapid new_value v_max_snapid noprint
 column max_snaptime new_value v_max_snaptime noprint
 column umf_test new_value v_umf_test noprint
-<<<<<<< HEAD
-column uniq_id new_value v_uniq_id noprint
-=======
 column p_dma_source_id new_value v_dma_source_id noprint
->>>>>>> aa4cce22
 column p_dbid new_value v_dbid noprint
 column p_tblprefix new_value v_tblprefix noprint
 column p_is_container new_value v_is_container noprint
@@ -117,26 +113,6 @@
 
 SELECT substr(replace(version,'.',''),0,3) dbversion
 FROM v$instance
-<<<<<<< HEAD
-/
-
---select d.dbid || '_' || d.db_unique_name || '_' || i.host_name AS uniq_id
---from v$database d 
---  join (select host_name from gv$instance where inst_id = (select min(inst_id) from gv$instance)) i
---/
-
-column vname new_value v_name noprint
-SELECT min(object_name) AS vname 
-FROM dba_objects 
-WHERE object_name IN ('V$INSTANCE', 'GV$INSTANCE');
-
-SELECT lower(i.host_name||'_'||d.db_unique_name||'_'||d.dbid) AS uniq_id
-FROM ( 
-	SELECT version, host_name
-	FROM &&v_name 
-	WHERE instance_number = (SELECT min(instance_number) FROM &&v_name) ) i, v$database d
-=======
->>>>>>> aa4cce22
 /
 
 COLUMN p_data_type_exp NEW_VALUE v_data_type_exp noprint
@@ -456,11 +432,7 @@
 column CON_ID &v_h_con_id
 
 set numwidth 48
-<<<<<<< HEAD
-column v_uniq_id format a100
-=======
 column v_dma_source_id format a100
 column v_dma_manual_id format a100
 column dma_source_id format a100
 column dma_manual_id format a100
->>>>>>> aa4cce22
