<<<<<<< HEAD
set termout ON
prompt Collecting performance data from AWR
set termout OFF
=======
--
-- Copyright 2024 Google LLC
--
-- Licensed under the Apache License, Version 2.0 (the "License").
-- you may not use this file except in compliance with the License.
-- You may obtain a copy of the License at
--
--     https://www.apache.org/licenses/LICENSE-2.0
--
-- Unless required by applicable law or agreed to in writing, software
-- distributed under the License is distributed on an "AS IS" BASIS,
-- WITHOUT WARRANTIES OR CONDITIONS OF ANY KIND, either express or implied.
-- See the License for the specific language governing permissions and
-- limitations under the License.
--
>>>>>>> 528b464e
column t_sqlstats   new_value  v_sqlstats noprint

SELECT  CASE WHEN '&v_dbversion' LIKE '10%' OR  '&v_dbversion' = '111' THEN '&AWRDIR/sqlstats111.sql' ELSE '&AWRDIR/sqlstats.sql' END as t_sqlstats
FROM DUAL;

@&AWRDIR/awrsnapdetails.sql
@&AWRDIR/awrhistcmdtypes.sql
@&AWRDIR/awrhistosstat.sql
@&AWRDIR/awrhistsysmetrichist.sql
@&AWRDIR/awrhistsysmetricsumm.sql
@&AWRDIR/dbahistsysstat.sql
@&AWRDIR/dbahistsystimemodel.sql
@&AWRDIR/ioevents.sql
--@&AWRDIR/iofunction.sql
@&AWRDIR/&v_io_function_sql
@&AWRDIR/sourceconn.sql
@&v_sqlstats<|MERGE_RESOLUTION|>--- conflicted
+++ resolved
@@ -1,8 +1,3 @@
-<<<<<<< HEAD
-set termout ON
-prompt Collecting performance data from AWR
-set termout OFF
-=======
 --
 -- Copyright 2024 Google LLC
 --
@@ -18,7 +13,6 @@
 -- See the License for the specific language governing permissions and
 -- limitations under the License.
 --
->>>>>>> 528b464e
 column t_sqlstats   new_value  v_sqlstats noprint
 
 SELECT  CASE WHEN '&v_dbversion' LIKE '10%' OR  '&v_dbversion' = '111' THEN '&AWRDIR/sqlstats111.sql' ELSE '&AWRDIR/sqlstats.sql' END as t_sqlstats
