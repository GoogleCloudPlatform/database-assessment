/*
Copyright 2022 Google LLC

Licensed under the Apache License, Version 2.0 (the "License");
you may not use this file except in compliance with the License.
You may obtain a copy of the License at

    https://www.apache.org/licenses/LICENSE-2.0

Unless required by applicable law or agreed to in writing, software
distributed under the License is distributed on an "AS IS" BASIS,
WITHOUT WARRANTIES OR CONDITIONS OF ANY KIND, either express or implied.
See the License for the specific language governing permissions and
limitations under the License.
*/
spool &outputdir/opdb__cpucoresusage__&v_tag
prompt PKEY|DT|CPU_COUNT|CPU_CORE_COUNT|CPU_SOCKET_COUNT|DMA_SOURCE_ID|DMA_MANUAL_ID
WITH vcpursc AS (
SELECT '&&v_host'
       || '_'
       || '&&v_dbname'
       || '_'
       || '&&v_hora'                          AS pkey,
       TO_CHAR(timestamp, 'MM/DD/YY HH24:MI') dt,
       cpu_count,
       cpu_core_count,
       cpu_socket_count
FROM   dba_cpu_usage_statistics
ORDER  BY timestamp)
SELECT pkey , dt , cpu_count , cpu_core_count , cpu_socket_count,
<<<<<<< HEAD
       '&v_uniq_id' AS V_UNIQ_ID
=======
       '&v_dma_source_id' AS DMA_SOURCE_ID, chr(39) || '&v_collectionTag' || chr(39) AS DMA_MANUAL_ID
>>>>>>> aa4cce22
FROM vcpursc;
spool off<|MERGE_RESOLUTION|>--- conflicted
+++ resolved
@@ -28,10 +28,6 @@
 FROM   dba_cpu_usage_statistics
 ORDER  BY timestamp)
 SELECT pkey , dt , cpu_count , cpu_core_count , cpu_socket_count,
-<<<<<<< HEAD
-       '&v_uniq_id' AS V_UNIQ_ID
-=======
        '&v_dma_source_id' AS DMA_SOURCE_ID, chr(39) || '&v_collectionTag' || chr(39) AS DMA_MANUAL_ID
->>>>>>> aa4cce22
 FROM vcpursc;
 spool off