--- conflicted
+++ resolved
@@ -191,13 +191,8 @@
     c.XMLTYPE_COL_COUNT                          ,
     c.UNDEFINED_COL_COUNT                        ,
     c.USER_DEFINED_COL_COUNT                     ,
-<<<<<<< HEAD
-    NVL(s.bytes,0) as bytes                      ,
+    0 as bytes                                   ,
     :v_dma_source_id AS DMA_SOURCE_ID, :v_manual_unique_id AS DMA_MANUAL_ID
-=======
-    0 as bytes                                   ,
-    '&v_dma_source_id' AS DMA_SOURCE_ID, chr(39) || '&v_manualUniqueId' || chr(39) AS DMA_MANUAL_ID
->>>>>>> 61fc95da
 FROM  coltypes c 
 ORDER BY 1,2,3,4
 ;
