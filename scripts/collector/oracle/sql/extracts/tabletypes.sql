--- conflicted
+++ resolved
@@ -155,11 +155,7 @@
        table_count,
        object_table,
        xml_table,
-<<<<<<< HEAD
-       '&v_uniq_id' AS V_UNIQ_ID
-=======
        '&v_dma_source_id' AS DMA_SOURCE_ID, chr(39) || '&v_collectionTag' || chr(39) AS DMA_MANUAL_ID
->>>>>>> aa4cce22
 FROM  tblinfo;
 spool off
 COLUMN TEMPORARY CLEAR
