--- conflicted
+++ resolved
@@ -48,10 +48,6 @@
 )
 SELECT pkey , con_id , owner , data_type , cnt,
        data_length, data_precision, data_scale, avg_col_len, distinct_table_count,
-<<<<<<< HEAD
-       '&v_uniq_id' AS V_UNIQ_ID
-=======
        '&v_dma_source_id' AS DMA_SOURCE_ID, chr(39) || '&v_collectionTag' || chr(39) AS DMA_MANUAL_ID
->>>>>>> aa4cce22
 FROM vdtype;
 spool off