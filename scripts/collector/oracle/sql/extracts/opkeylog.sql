--- conflicted
+++ resolved
@@ -28,11 +28,7 @@
 from dual)
 select pkey , opscriptversion , db_version , hostname
        , db_name , instance_name , collection_time , db_id , CMNT,
-<<<<<<< HEAD
-       '&v_uniq_id' AS V_UNIQ_ID
-=======
        '&v_dma_source_id' AS DMA_SOURCE_ID, chr(39) || '&v_collectionTag' || chr(39) AS DMA_MANUAL_ID
->>>>>>> aa4cce22
 from vop;
 spool off
 COLUMN DB_NAME CLEAR
