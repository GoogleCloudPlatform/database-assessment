--- conflicted
+++ resolved
@@ -36,10 +36,6 @@
               || '&&v_hora',
               &v_a_con_id , owner, segment_type )
 SELECT pkey , con_id , owner , segment_type , GB,
-<<<<<<< HEAD
-       '&v_uniq_id' AS V_UNIQ_ID
-=======
        '&v_dma_source_id' AS DMA_SOURCE_ID, chr(39) || '&v_collectionTag' || chr(39) AS DMA_MANUAL_ID
->>>>>>> aa4cce22
 FROM vused;
 spool off