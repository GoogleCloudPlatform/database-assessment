/*
Copyright 2022 Google LLC

Licensed under the Apache License, Version 2.0 (the "License");
you may not use this file except in compliance with the License.
You may obtain a copy of the License at

    https://www.apache.org/licenses/LICENSE-2.0

Unless required by applicable law or agreed to in writing, software
distributed under the License is distributed on an "AS IS" BASIS,
WITHOUT WARRANTIES OR CONDITIONS OF ANY KIND, either express or implied.
See the License for the specific language governing permissions and
limitations under the License.
*/
spool &outputdir/opdb__archlogs__&v_tag
prompt PKEY|LOG_START_DATE|HO|THREAD_NUM|DEST_ID|CNT|MBYTES|DMA_SOURCE_ID|DMA_MANUAL_ID
SELECT '&&v_host'
       || '_'
       || '&&v_dbname'
       || '_'
       || '&&v_hora' AS pkey,
       trunc(first_Time) as log_start_date, 
       to_char(first_time, 'HH24') as hour,
       thread# AS thread_num, 
       dest_id, 
       count(1) AS CNT, 
       round(sum(blocks * block_size)/1024/1024) as mbytes,
<<<<<<< HEAD
       '&v_uniq_id' AS V_UNIQ_ID
=======
       '&v_dma_source_id' AS DMA_SOURCE_ID, chr(39) || '&v_collectionTag' || chr(39) AS DMA_MANUAL_ID
>>>>>>> aa4cce22
FROM gv$archived_log
WHERE first_time >= trunc(sysdate) - '&&dtrange'
GROUP BY trunc(first_time), thread#, to_char(first_time, 'HH24'), dest_id
;
spool off<|MERGE_RESOLUTION|>--- conflicted
+++ resolved
@@ -26,11 +26,7 @@
        dest_id, 
        count(1) AS CNT, 
        round(sum(blocks * block_size)/1024/1024) as mbytes,
-<<<<<<< HEAD
-       '&v_uniq_id' AS V_UNIQ_ID
-=======
        '&v_dma_source_id' AS DMA_SOURCE_ID, chr(39) || '&v_collectionTag' || chr(39) AS DMA_MANUAL_ID
->>>>>>> aa4cce22
 FROM gv$archived_log
 WHERE first_time >= trunc(sysdate) - '&&dtrange'
 GROUP BY trunc(first_time), thread#, to_char(first_time, 'HH24'), dest_id
