--- conflicted
+++ resolved
@@ -29,10 +29,6 @@
 FROM   &v_tblprefix._high_water_mark_statistics a
 ORDER  BY description)
 SELECT pkey , description , highwater , last_value, con_id,
-<<<<<<< HEAD
-       '&v_uniq_id' AS V_UNIQ_ID
-=======
        '&v_dma_source_id' AS DMA_SOURCE_ID, chr(39) || '&v_collectionTag' || chr(39) AS DMA_MANUAL_ID
->>>>>>> aa4cce22
 FROM vhwmst;
 spool off