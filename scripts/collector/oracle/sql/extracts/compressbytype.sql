--- conflicted
+++ resolved
@@ -93,11 +93,7 @@
      )
 SELECT pkey , con_id , owner , basic , oltp , query_low ,
        query_high , archive_low , archive_high , total_gb,
-<<<<<<< HEAD
-       '&v_uniq_id' AS V_UNIQ_ID
-=======
        '&v_dma_source_id' AS DMA_SOURCE_ID, chr(39) || '&v_collectionTag' || chr(39) AS DMA_MANUAL_ID
->>>>>>> aa4cce22
 FROM vcompresstype
 ORDER BY total_gb DESC;
 spool off