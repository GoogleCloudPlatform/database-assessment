/*
Copyright 2022 Google LLC

Licensed under the Apache License, Version 2.0 (the "License");
you may not use this file except in compliance with the License.
You may obtain a copy of the License at

    https://www.apache.org/licenses/LICENSE-2.0

Unless required by applicable law or agreed to in writing, software
distributed under the License is distributed on an "AS IS" BASIS,
WITHOUT WARRANTIES OR CONDITIONS OF ANY KIND, either express or implied.
See the License for the specific language governing permissions and
limitations under the License.
*/
spool &outputdir/opdb__idxpertable__&v_tag
prompt PKEY|CON_ID|TAB_COUNT|IDX_CNT|IDX_PERC|DMA_SOURCE_ID|DMA_MANUAL_ID 
WITH vrawidx AS(
SELECT '&&v_host'
       || '_'
       || '&&v_dbname'
       || '_'
       || '&&v_hora' AS pkey,
       &v_a_con_id AS con_id, table_owner, table_name, count(1) idx_cnt
FROM &v_tblprefix._indexes a
WHERE  owner NOT IN
@&EXTRACTSDIR/exclude_schemas.sql
group by &v_a_con_id, table_owner, table_name),
vcidx AS (
SELECT pkey,
       con_id,
       count(table_name) tab_count,
       idx_cnt,
       round(100*ratio_to_report(count(table_name)) over ()) idx_perc
FROM vrawidx
GROUP BY pkey, con_id, idx_cnt)
SELECT pkey , con_id , tab_count , idx_cnt , idx_perc,
<<<<<<< HEAD
       '&v_uniq_id' AS V_UNIQ_ID
=======
       '&v_dma_source_id' AS DMA_SOURCE_ID, chr(39) || '&v_collectionTag' || chr(39) AS DMA_MANUAL_ID
>>>>>>> aa4cce22
FROM vcidx;
spool off<|MERGE_RESOLUTION|>--- conflicted
+++ resolved
@@ -35,10 +35,6 @@
 FROM vrawidx
 GROUP BY pkey, con_id, idx_cnt)
 SELECT pkey , con_id , tab_count , idx_cnt , idx_perc,
-<<<<<<< HEAD
-       '&v_uniq_id' AS V_UNIQ_ID
-=======
        '&v_dma_source_id' AS DMA_SOURCE_ID, chr(39) || '&v_collectionTag' || chr(39) AS DMA_MANUAL_ID
->>>>>>> aa4cce22
 FROM vcidx;
 spool off