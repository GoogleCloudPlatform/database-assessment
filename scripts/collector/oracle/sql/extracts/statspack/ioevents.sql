--- conflicted
+++ resolved
@@ -99,11 +99,7 @@
        tot_waits_delta_value_P100 ,
        tot_tout_delta_value_P100 ,
        time_wa_us_delta_value_P100,
-<<<<<<< HEAD
-       '&v_uniq_id' AS V_UNIQ_ID
-=======
        '&v_dma_source_id' AS DMA_SOURCE_ID, chr(39) || '&v_collectionTag' || chr(39) AS DMA_MANUAL_ID
->>>>>>> aa4cce22
 FROM vfev;
 spool off
 column hour clear