/*
Copyright 2022 Google LLC

Licensed under the Apache License, Version 2.0 (the "License");
you may not use this file except in compliance with the License.
You may obtain a copy of the License at

    https://www.apache.org/licenses/LICENSE-2.0

Unless required by applicable law or agreed to in writing, software
distributed under the License is distributed on an "AS IS" BASIS,
WITHOUT WARRANTIES OR CONDITIONS OF ANY KIND, either express or implied.
See the License for the specific language governing permissions and
limitations under the License.
*/
column hour format a4
spool &outputdir/opdb__iofunction__&v_tag

WITH vrawiof AS (
SELECT '&&v_host'
       || '_'
       || '&&v_dbname'
       || '_'
       || '&&v_hora' AS pkey,
       snap.snap_time,
       NULL end_interval_time,
       TO_CHAR(snap.snap_time, 'hh24') hour,
       iof.snap_id, iof.dbid, iof.instance_number, iof.function_id, fn.function_name,
       NVL(DECODE(GREATEST(iof.small_read_megabytes, NVL(LAG(iof.small_read_megabytes)
                                                         OVER (PARTITION BY iof.dbid, iof.instance_number, fn.function_name ORDER BY iof.snap_id), 0)),
                  iof.small_read_megabytes, iof.small_read_megabytes - LAG(iof.small_read_megabytes)
                                                                       OVER (PARTITION BY iof.dbid, iof.instance_number, fn.function_name ORDER BY iof.snap_id),0), 0) AS sm_read_mb_delta_value,
       NVL(DECODE(GREATEST(iof.small_write_megabytes, NVL(LAG(iof.small_write_megabytes)
                                                          OVER (PARTITION BY iof.dbid, iof.instance_number, fn.function_name ORDER BY iof.snap_id), 0)),
                  iof.small_write_megabytes, iof.small_write_megabytes - LAG(iof.small_write_megabytes)
                                                                         OVER (PARTITION BY iof.dbid, iof.instance_number, fn.function_name ORDER BY iof.snap_id),0), 0) AS sm_write_mb_delta_value,
       NVL(DECODE(GREATEST(iof.small_read_reqs, NVL(LAG(iof.small_read_reqs)
                                                    OVER (PARTITION BY iof.dbid, iof.instance_number, fn.function_name ORDER BY iof.snap_id), 0)),
                  iof.small_read_reqs, iof.small_read_reqs - LAG(iof.small_read_reqs)
                                                             OVER (PARTITION BY iof.dbid, iof.instance_number, fn.function_name ORDER BY iof.snap_id),0), 0) AS sm_read_rq_delta_value,
       NVL(DECODE(GREATEST(iof.small_write_reqs, NVL(LAG(iof.small_write_reqs)
                                                     OVER (PARTITION BY iof.dbid, iof.instance_number, fn.function_name ORDER BY iof.snap_id), 0)),
                  iof.small_write_reqs, iof.small_write_reqs - LAG(iof.small_write_reqs)
                                                               OVER (PARTITION BY iof.dbid, iof.instance_number, fn.function_name ORDER BY iof.snap_id),0), 0) AS sm_write_rq_delta_value,
       NVL(DECODE(GREATEST(iof.large_read_megabytes, NVL(LAG(iof.large_read_megabytes)
                                                         OVER (PARTITION BY iof.dbid, iof.instance_number, fn.function_name ORDER BY iof.snap_id), 0)),
                  iof.large_read_megabytes, iof.large_read_megabytes - LAG(iof.large_read_megabytes)
                                                                       OVER (PARTITION BY iof.dbid, iof.instance_number, fn.function_name ORDER BY iof.snap_id),0), 0) AS lg_read_mb_delta_value,
       NVL(DECODE(GREATEST(iof.large_write_megabytes, NVL(LAG(iof.large_write_megabytes)
                                                          OVER (PARTITION BY iof.dbid, iof.instance_number, fn.function_name ORDER BY iof.snap_id), 0)),
                  iof.large_write_megabytes, iof.large_write_megabytes - LAG(iof.large_write_megabytes)
                                                                         OVER (PARTITION BY iof.dbid, iof.instance_number, fn.function_name ORDER BY iof.snap_id),0), 0) AS lg_write_mb_delta_value,
       NVL(DECODE(GREATEST(iof.large_read_reqs, NVL(LAG(iof.large_read_reqs)
                                                    OVER (PARTITION BY iof.dbid, iof.instance_number, fn.function_name ORDER BY iof.snap_id), 0)),
                  iof.large_read_reqs, iof.large_read_reqs - LAG(iof.large_read_reqs)
                                                             OVER (PARTITION BY iof.dbid, iof.instance_number, fn.function_name ORDER BY iof.snap_id),0), 0) AS lg_read_rq_delta_value,
       NVL(DECODE(GREATEST(iof.large_write_reqs, NVL(LAG(iof.large_write_reqs)
                                                     OVER (PARTITION BY iof.dbid, iof.instance_number, fn.function_name ORDER BY iof.snap_id), 0)),
                  iof.large_write_reqs, iof.large_write_reqs - LAG(iof.large_write_reqs)
                                                               OVER (PARTITION BY iof.dbid, iof.instance_number, fn.function_name ORDER BY iof.snap_id),0), 0) AS lg_write_rq_delta_value,
       NVL(DECODE(GREATEST(iof.number_of_waits, NVL(LAG(iof.number_of_waits)
                                                    OVER (PARTITION BY iof.dbid, iof.instance_number, fn.function_name ORDER BY iof.snap_id), 0)),
                  iof.number_of_waits, iof.number_of_waits - LAG(iof.number_of_waits)
                                                             OVER (PARTITION BY iof.dbid, iof.instance_number, fn.function_name ORDER BY iof.snap_id),0), 0) AS no_iowait_delta_value,
       NVL(DECODE(GREATEST(iof.wait_time, NVL(LAG(iof.wait_time)
                                              OVER (PARTITION BY iof.dbid, iof.instance_number, fn.function_name ORDER BY iof.snap_id), 0)),
                  iof.wait_time, iof.wait_time - LAG(iof.wait_time)
                                                 OVER (PARTITION BY iof.dbid, iof.instance_number, fn.function_name ORDER BY iof.snap_id),0), 0) AS tot_watime_delta_value
FROM STATS$IOSTAT_FUNCTION iof
     INNER JOIN STATS$SNAPSHOT snap
     ON iof.snap_id = snap.snap_id
      AND iof.instance_number = snap.instance_number
      AND iof.dbid = snap.dbid
     INNER JOIN STATS$IOSTAT_FUNCTION_NAME fn
     ON fn.function_id = iof.function_id
WHERE snap.snap_time BETWEEN '&&v_min_snaptime' AND '&&v_max_snaptime'
AND snap.dbid = &&v_dbid),
vperciof AS (
SELECT pkey,
       dbid,
       instance_number,
       hour,
       function_name,
       PERCENTILE_CONT(0.05)
         within GROUP (ORDER BY sm_read_mb_delta_value DESC) AS sm_read_mb_delta_value_P95,
       PERCENTILE_CONT(0.05)
         within GROUP (ORDER BY sm_write_mb_delta_value DESC) AS sm_write_mb_delta_value_P95,
       PERCENTILE_CONT(0.05)
         within GROUP (ORDER BY sm_read_rq_delta_value DESC) AS sm_read_rq_delta_value_P95,
       PERCENTILE_CONT(0.05)
         within GROUP (ORDER BY sm_write_rq_delta_value DESC) AS sm_write_rq_delta_value_P95,
       PERCENTILE_CONT(0.05)
         within GROUP (ORDER BY lg_read_mb_delta_value DESC) AS lg_read_mb_delta_value_P95,
       PERCENTILE_CONT(0.05)
         within GROUP (ORDER BY lg_write_mb_delta_value DESC) AS lg_write_mb_delta_value_P95,
       PERCENTILE_CONT(0.05)
         within GROUP (ORDER BY lg_read_rq_delta_value DESC) AS lg_read_rq_delta_value_P95,
       PERCENTILE_CONT(0.05)
         within GROUP (ORDER BY lg_write_rq_delta_value DESC) AS lg_write_rq_delta_value_P95,
       PERCENTILE_CONT(0.05)
         within GROUP (ORDER BY no_iowait_delta_value DESC) AS no_iowait_delta_value_P95,
       PERCENTILE_CONT(0.05)
         within GROUP (ORDER BY tot_watime_delta_value DESC) AS tot_watime_delta_value_P95,
       PERCENTILE_CONT(0.00)
         within GROUP (ORDER BY sm_read_mb_delta_value DESC) AS sm_read_mb_delta_value_P100,
       PERCENTILE_CONT(0.00)
         within GROUP (ORDER BY sm_write_mb_delta_value DESC) AS sm_write_mb_delta_value_P100,
       PERCENTILE_CONT(0.00)
         within GROUP (ORDER BY sm_read_rq_delta_value DESC) AS sm_read_rq_delta_value_P100,
       PERCENTILE_CONT(0.00)
         within GROUP (ORDER BY sm_write_rq_delta_value DESC) AS sm_write_rq_delta_value_P100,
       PERCENTILE_CONT(0.00)
         within GROUP (ORDER BY lg_read_mb_delta_value DESC) AS lg_read_mb_delta_value_P100,
       PERCENTILE_CONT(0.00)
         within GROUP (ORDER BY lg_write_mb_delta_value DESC) AS lg_write_mb_delta_value_P100,
       PERCENTILE_CONT(0.00)
         within GROUP (ORDER BY lg_read_rq_delta_value DESC) AS lg_read_rq_delta_value_P100,
       PERCENTILE_CONT(0.00)
         within GROUP (ORDER BY lg_write_rq_delta_value DESC) AS lg_write_rq_delta_value_P100,
       PERCENTILE_CONT(0.00)
         within GROUP (ORDER BY no_iowait_delta_value DESC) AS no_iowait_delta_value_P100,
       PERCENTILE_CONT(0.00)
         within GROUP (ORDER BY tot_watime_delta_value DESC) AS tot_watime_delta_value_P100
FROM vrawiof
GROUP BY pkey,
         dbid,
         instance_number,
         hour,
         function_name),
viof AS(
SELECT pkey,
       dbid,
       instance_number,
       hour,
       function_name,
       ROUND(sm_read_mb_delta_value_P95) sm_read_mb_delta_value_P95,
       ROUND(sm_write_mb_delta_value_P95) sm_write_mb_delta_value_P95,
       ROUND(sm_read_rq_delta_value_P95) sm_read_rq_delta_value_P95,
       ROUND(sm_write_rq_delta_value_P95) sm_write_rq_delta_value_P95,
       ROUND(lg_read_mb_delta_value_P95) lg_read_mb_delta_value_P95,
       ROUND(lg_write_mb_delta_value_P95) lg_write_mb_delta_value_P95,
       ROUND(lg_read_rq_delta_value_P95) lg_read_rq_delta_value_P95,
       ROUND(lg_write_rq_delta_value_P95) lg_write_rq_delta_value_P95,
       ROUND(no_iowait_delta_value_P95) no_iowait_delta_value_P95,
       ROUND(tot_watime_delta_value_P95) tot_watime_delta_value_P95,
       ROUND(sm_read_mb_delta_value_P95 + lg_read_mb_delta_value_P95) total_reads_mb_P95,
       ROUND(sm_read_rq_delta_value_P95 + lg_read_rq_delta_value_P95) total_reads_req_P95,
       ROUND(sm_write_mb_delta_value_P95 + lg_write_mb_delta_value_P95) total_writes_mb_P95,
       ROUND(sm_write_rq_delta_value_P95 + lg_write_rq_delta_value_P95) total_write_req_P95,
       ROUND(sm_read_mb_delta_value_P100) sm_read_mb_delta_value_P100,
       ROUND(sm_write_mb_delta_value_P100) sm_write_mb_delta_value_P100,
       ROUND(sm_read_rq_delta_value_P100) sm_read_rq_delta_value_P100,
       ROUND(sm_write_rq_delta_value_P100) sm_write_rq_delta_value_P100,
       ROUND(lg_read_mb_delta_value_P100) lg_read_mb_delta_value_P100,
       ROUND(lg_write_mb_delta_value_P100) lg_write_mb_delta_value_P100,
       ROUND(lg_read_rq_delta_value_P100) lg_read_rq_delta_value_P100,
       ROUND(lg_write_rq_delta_value_P100) lg_write_rq_delta_value_P100,
       ROUND(no_iowait_delta_value_P100) no_iowait_delta_value_P100,
       ROUND(tot_watime_delta_value_P100) tot_watime_delta_value_P100,
       ROUND(sm_read_mb_delta_value_P100 + lg_read_mb_delta_value_P100) total_reads_mb_P100,
       ROUND(sm_read_rq_delta_value_P100 + lg_read_rq_delta_value_P100) total_reads_req_P100,
       ROUND(sm_write_mb_delta_value_P100 + lg_write_mb_delta_value_P100) total_writes_mb_P100,
       ROUND(sm_write_rq_delta_value_P100 + lg_write_rq_delta_value_P100) total_write_req_P100
FROM vperciof)
SELECT pkey , dbid , instance_number , hour , function_name ,
       sm_read_mb_delta_value_P95 ,
       sm_write_mb_delta_value_P95 ,
       sm_read_rq_delta_value_P95 ,
       sm_write_rq_delta_value_P95 ,
       lg_read_mb_delta_value_P95 ,
       lg_write_mb_delta_value_P95 ,
       lg_read_rq_delta_value_P95 ,
       lg_write_rq_delta_value_P95 ,
       no_iowait_delta_value_P95 ,
       tot_watime_delta_value_P95 ,
       total_reads_mb_P95 ,
       total_reads_req_P95 ,
       total_writes_mb_P95 ,
       total_write_req_P95,
       sm_read_mb_delta_value_P100 ,
       sm_write_mb_delta_value_P100 ,
       sm_read_rq_delta_value_P100 ,
       sm_write_rq_delta_value_P100 ,
       lg_read_mb_delta_value_P100 ,
       lg_write_mb_delta_value_P100 ,
       lg_read_rq_delta_value_P100 ,
       lg_write_rq_delta_value_P100 ,
       no_iowait_delta_value_P100 ,
       tot_watime_delta_value_P100 ,
       total_reads_mb_P100 ,
       total_reads_req_P100 ,
       total_writes_mb_P100 ,
       total_write_req_P100,
<<<<<<< HEAD
       '&v_uniq_id' AS V_UNIQ_ID
=======
       '&v_dma_source_id' AS DMA_SOURCE_ID, chr(39) || '&v_collectionTag' || chr(39) AS DMA_MANUAL_ID
>>>>>>> aa4cce22
FROM viof;
spool off
column hour clear
<|MERGE_RESOLUTION|>--- conflicted
+++ resolved
@@ -191,11 +191,7 @@
        total_reads_req_P100 ,
        total_writes_mb_P100 ,
        total_write_req_P100,
-<<<<<<< HEAD
-       '&v_uniq_id' AS V_UNIQ_ID
-=======
        '&v_dma_source_id' AS DMA_SOURCE_ID, chr(39) || '&v_collectionTag' || chr(39) AS DMA_MANUAL_ID
->>>>>>> aa4cce22
 FROM viof;
 spool off
 column hour clear
