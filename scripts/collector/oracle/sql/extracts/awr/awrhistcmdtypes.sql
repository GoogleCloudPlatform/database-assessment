/*
Copyright 2022 Google LLC

Licensed under the Apache License, Version 2.0 (the "License");
you may not use this file except in compliance with the License.
You may obtain a copy of the License at

    https://www.apache.org/licenses/LICENSE-2.0

Unless required by applicable law or agreed to in writing, software
distributed under the License is distributed on an "AS IS" BASIS,
WITHOUT WARRANTIES OR CONDITIONS OF ANY KIND, either express or implied.
See the License for the specific language governing permissions and
limitations under the License.
*/

spool &outputdir/opdb__awrhistcmdtypes__&v_tag
prompt PKEY|CON_ID|HH|COMMAND_TYPE|CNT|AVG_BUFFER_GETS|AVG_ELASPED_TIME|AVG_ROWS_PROCESSED|AVG_EXECUTIONS|AVG_CPU_TIME|AVG_IOWAIT|AVG_CLWAIT|AVG_APWAIT|AVG_CCWAIT|AVG_PLSEXEC_TIME|COMMAND_NAME|DMA_SOURCE_ID|DMA_MANUAL_ID
WITH vcmdtype AS(
SELECT '&&v_host'
       || '_'
       || '&&v_dbname'
       || '_'
       || '&&v_hora'                          AS pkey,
       &v_a_con_id AS con_id,
       TO_CHAR(c.begin_interval_time, 'hh24') hh24,
       b.command_type,
       COUNT(1)                               cnt,
       ROUND(AVG(buffer_gets_delta))                 AVG_BUFFER_GETS,
       ROUND(AVG(elapsed_time_delta))                AVG_ELASPED_TIME,
       ROUND(AVG(rows_processed_delta))              AVG_ROWS_PROCESSED,
       ROUND(AVG(executions_delta))                  AVG_EXECUTIONS,
       ROUND(AVG(cpu_time_delta))                    AVG_CPU_TIME,
       ROUND(AVG(iowait_delta))                      AVG_IOWAIT,
       ROUND(AVG(clwait_delta))                      AVG_CLWAIT,
       ROUND(AVG(apwait_delta))                      AVG_APWAIT,
       ROUND(AVG(ccwait_delta))                      AVG_CCWAIT,
       ROUND(AVG(plsexec_time_delta))                AVG_PLSEXEC_TIME,
       aa.name                                       COMMAND_NAME
FROM   &v_tblprefix._hist_sqlstat a
       inner join &v_tblprefix._hist_sqltext b
               ON ( &v_a_con_id = &v_b_con_id
                    AND a.sql_id = b.sql_id
                    AND a.dbid = b.dbid)
       inner join &v_tblprefix._hist_snapshot c
               ON (
               a.snap_id = c.snap_id
               AND a.dbid = c.dbid
               AND a.instance_number = c.instance_number)
       left outer join audit_actions aa on b.command_type = aa.action
WHERE  a.snap_id BETWEEN '&&v_min_snapid' AND '&&v_max_snapid'
AND a.dbid = &&v_dbid
GROUP  BY '&&v_host'
          || '_'
          || '&&v_dbname'
          || '_'
          || '&&v_hora',
          &v_a_con_id,
          TO_CHAR(c.begin_interval_time, 'hh24'),
          b.command_type, aa.name)
SELECT pkey , con_id , hh24 , command_type , cnt , avg_buffer_gets , avg_elasped_time ,
       avg_rows_processed , avg_executions , avg_cpu_time , avg_iowait , avg_clwait ,
       avg_apwait , avg_ccwait , avg_plsexec_time, command_name,
<<<<<<< HEAD
       '&v_uniq_id' AS V_UNIQ_ID
=======
       '&v_dma_source_id' AS DMA_SOURCE_ID, chr(39) || '&v_collectionTag' || chr(39) AS DMA_MANUAL_ID
>>>>>>> aa4cce22
FROM vcmdtype;
spool off<|MERGE_RESOLUTION|>--- conflicted
+++ resolved
@@ -61,10 +61,6 @@
 SELECT pkey , con_id , hh24 , command_type , cnt , avg_buffer_gets , avg_elasped_time ,
        avg_rows_processed , avg_executions , avg_cpu_time , avg_iowait , avg_clwait ,
        avg_apwait , avg_ccwait , avg_plsexec_time, command_name,
-<<<<<<< HEAD
-       '&v_uniq_id' AS V_UNIQ_ID
-=======
        '&v_dma_source_id' AS DMA_SOURCE_ID, chr(39) || '&v_collectionTag' || chr(39) AS DMA_MANUAL_ID
->>>>>>> aa4cce22
 FROM vcmdtype;
 spool off