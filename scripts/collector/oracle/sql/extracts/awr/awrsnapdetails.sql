/*
Copyright 2022 Google LLC

Licensed under the Apache License, Version 2.0 (the "License");
you may not use this file except in compliance with the License.
You may obtain a copy of the License at

    https://www.apache.org/licenses/LICENSE-2.0

Unless required by applicable law or agreed to in writing, software
distributed under the License is distributed on an "AS IS" BASIS,
WITHOUT WARRANTIES OR CONDITIONS OF ANY KIND, either express or implied.
See the License for the specific language governing permissions and
limitations under the License.
*/
COLUMN HOUR FORMAT A4
COLUMN MIN_BEGIN_INTERVAL_TIME FORMAT A26
COLUMN MAX_BEGIN_INTERVAL_TIME FORMAT A26

spool &outputdir/opdb__awrsnapdetails__&v_tag
prompt PKEY|DBID|INSTANCE_NUMBER|HOUR|MIN_SNAP_ID|MAX_SNAP_ID|MIN_BEGIN_INTERVAL_TIME|MAX_BEGIN_INTERVAL_TIME|CNT|SUM_SNAPS_DIFF_SECS|AVG_SNAPS_DIFF_SECS|MEDIAN_SNAPS_DIFF_SECS|MODE_SNAPS_DIFF_SECS|MIN_SNAPS_DIFF_SECS|MAX_SNAPS_DIFF_SECS|DMA_SOURCE_ID|DMA_MANUAL_ID
WITH vawrsnap as (
SELECT  '&&v_host'
        || '_'
        || '&&v_dbname'
        || '_'
        || '&&v_hora'                                                            AS pkey,
        dbid, instance_number, hour,
        min(snap_id) min_snap_id, max(snap_id) max_snap_id,
        TO_CHAR(min(begin_interval_time), 'YYYY-MM-DD HH24:MI:SS') min_begin_interval_time, 
        TO_CHAR(max(begin_interval_time), 'YYYY-MM-DD HH24:MI:SS') max_begin_interval_time,
        count(1) cnt,ROUND(SUM(snaps_diff_secs),0) sum_snaps_diff_secs,
        ROUND(avg(snaps_diff_secs),0) avg_snaps_diff_secs,
        ROUND(median(snaps_diff_secs),0) median_snaps_diff_secs,
        ROUND(STATS_MODE(snaps_diff_secs),0) mode_snaps_diff_secs,
        ROUND(min(snaps_diff_secs),0) min_snaps_diff_secs,
        ROUND(max(snaps_diff_secs),0) max_snaps_diff_secs
FROM (
SELECT
       s.snap_id,
       s.dbid,
       s.instance_number,
       s.begin_interval_time,
       s.end_interval_time,
       TO_CHAR(s.begin_interval_time,'hh24') hour,
       ( TO_NUMBER(CAST((end_interval_time) AS DATE) - CAST(
                     (begin_interval_time) AS DATE)) * 60 * 60 * 24 ) snaps_diff_secs,
       s.startup_time,
       lag(s.startup_time,1) over (partition by s.dbid, s.instance_number order by s.snap_id) lag_startup_time
FROM   &v_tblprefix._hist_snapshot s
WHERE  s.snap_id BETWEEN '&&v_min_snapid' AND '&&v_max_snapid'
AND dbid = &&v_dbid
)
WHERE startup_time = lag_startup_time
GROUP BY '&&v_host' || '_' || '&&v_dbname' || '_' || '&&v_hora', dbid, instance_number, hour)
SELECT pkey , dbid , instance_number , hour , min_snap_id , max_snap_id , min_begin_interval_time ,
       max_begin_interval_time , cnt , sum_snaps_diff_secs , avg_snaps_diff_secs , median_snaps_diff_secs ,
       mode_snaps_diff_secs , min_snaps_diff_secs , max_snaps_diff_secs,
<<<<<<< HEAD
       '&v_uniq_id' AS V_UNIQ_ID
=======
       '&v_dma_source_id' AS DMA_SOURCE_ID, chr(39) || '&v_collectionTag' || chr(39) AS DMA_MANUAL_ID
>>>>>>> aa4cce22
FROM vawrsnap;
spool off<|MERGE_RESOLUTION|>--- conflicted
+++ resolved
@@ -56,10 +56,6 @@
 SELECT pkey , dbid , instance_number , hour , min_snap_id , max_snap_id , min_begin_interval_time ,
        max_begin_interval_time , cnt , sum_snaps_diff_secs , avg_snaps_diff_secs , median_snaps_diff_secs ,
        mode_snaps_diff_secs , min_snaps_diff_secs , max_snaps_diff_secs,
-<<<<<<< HEAD
-       '&v_uniq_id' AS V_UNIQ_ID
-=======
        '&v_dma_source_id' AS DMA_SOURCE_ID, chr(39) || '&v_collectionTag' || chr(39) AS DMA_MANUAL_ID
->>>>>>> aa4cce22
 FROM vawrsnap;
 spool off