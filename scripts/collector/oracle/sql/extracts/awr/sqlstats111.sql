--- conflicted
+++ resolved
@@ -73,11 +73,7 @@
        direct_writes_total ,
        perc_exec_finished , avg_rows , avg_disk_reads , avg_buffer_gets , avg_cpu_time_us , avg_elapsed_us , avg_iowait_us ,
        avg_clwait_us , avg_apwait_us , avg_ccwait_us , avg_plsexec_us , avg_javexec_us,
-<<<<<<< HEAD
-       '&v_uniq_id' AS V_UNIQ_ID
-=======
        '&v_dma_source_id' AS DMA_SOURCE_ID, chr(39) || '&v_collectionTag' || chr(39) AS DMA_MANUAL_ID
->>>>>>> aa4cce22
 FROM vsqlstat
 WHERE rownum < 300;
 spool off