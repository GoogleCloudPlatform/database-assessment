/*
Copyright 2022 Google LLC

Licensed under the Apache License, Version 2.0 (the "License");
you may not use this file except in compliance with the License.
You may obtain a copy of the License at

    https://www.apache.org/licenses/LICENSE-2.0

Unless required by applicable law or agreed to in writing, software
distributed under the License is distributed on an "AS IS" BASIS,
WITHOUT WARRANTIES OR CONDITIONS OF ANY KIND, either express or implied.
See the License for the specific language governing permissions and
limitations under the License.
*/
set echo on
spool &outputdir/opdb__awrhistosstat__&v_tag
prompt PKEY|DBID|INSTANCE_NUMBER|HH|STAT_NAME|HH24_TOTAL_SECS|CUMULATIVE_VALUE|AVG_VALUE|MODE_VALUE|MEDIAN_VALUE|PERC50|PERC75|PERC90|PERC95|PERC100|MIN_VALUE|MAX_VALUE|SUM_VALUE|COUNT|DMA_SOURCE_ID|DMA_MANUAL_ID
WITH v_osstat_all
     AS (SELECT os.dbid,
                     os.instance_number,
                     TO_CHAR(os.begin_interval_time, 'hh24') hh24,
                     os.stat_name,
                     os.value cumulative_value,
                     os.delta_value,
                     ( TO_NUMBER(CAST(os.end_interval_time AS DATE) - CAST(os.begin_interval_time AS DATE)) * 60 * 60 * 24 )
                        snap_total_secs,
                     PERCENTILE_CONT(0.5)
                       within GROUP (ORDER BY os.delta_value DESC) over (
                         PARTITION BY os.dbid, os.instance_number,
                       TO_CHAR(os.begin_interval_time, 'hh24'), os.stat_name) AS
                     "PERC50",
                     PERCENTILE_CONT(0.25)
                       within GROUP (ORDER BY os.delta_value DESC) over (
                         PARTITION BY os.dbid, os.instance_number,
                       TO_CHAR(os.begin_interval_time, 'hh24'), os.stat_name) AS
                     "PERC75",
                     PERCENTILE_CONT(0.1)
                       within GROUP (ORDER BY os.delta_value DESC) over (
                         PARTITION BY os.dbid, os.instance_number,
                       TO_CHAR(os.begin_interval_time, 'hh24'), os.stat_name) AS
                     "PERC90",
                     PERCENTILE_CONT(0.05)
                       within GROUP (ORDER BY os.delta_value DESC) over (
                         PARTITION BY os.dbid, os.instance_number,
                       TO_CHAR(os.begin_interval_time, 'hh24'), os.stat_name) AS
                     "PERC95",
                     PERCENTILE_CONT(0)
                       within GROUP (ORDER BY os.delta_value DESC) over (
                         PARTITION BY os.dbid, os.instance_number,
                       TO_CHAR(os.begin_interval_time, 'hh24'), os.stat_name) AS
                     "PERC100"
              FROM (SELECT snap.begin_interval_time, snap.end_interval_time, s.*,
		    CASE WHEN s.stat_name IN ('IDLE_TIME' ,'BUSY_TIME' ,'USER_TIME' ,'SYS_TIME' ,'IOWAIT_TIME' ,'NICE_TIME' ,'RSRC_MGR_CPU_WAIT_TIME' ,'VM_IN_BYTES' ,'VM_OUT_BYTES')
		       	THEN
			    NVL(DECODE(GREATEST(value, NVL(LAG(value)
			    OVER (
			    PARTITION BY s.dbid, s.instance_number, s.stat_name
			    ORDER BY s.snap_id), 0)), value, value - LAG(value)
			       OVER (
			       PARTITION BY s.dbid, s.instance_number, s.stat_name
			       ORDER BY s.snap_id),
			    0), 0)
			ELSE s.value END AS delta_value
                    FROM &v_tblprefix._hist_osstat s
                         inner join &v_tblprefix._hist_snapshot snap
                         ON s.snap_id = snap.snap_id
                         AND s.instance_number = snap.instance_number
                         AND s.dbid = snap.dbid
                    WHERE s.snap_id BETWEEN '&&v_min_snapid' AND '&&v_max_snapid'
                    AND s.dbid = &&v_dbid) os ) ,
vossummary AS (
SELECT '&&v_host'
       || '_'
       || '&&v_dbname'
       || '_'
       || '&&v_hora'        AS pkey,
       dbid,
       instance_number,
       hh24,
       stat_name,
       ROUND(SUM(snap_total_secs))       hh24_total_secs,
       ROUND(AVG(cumulative_value))      cumulative_value,
       ROUND(AVG(delta_value))           avg_value,
       ROUND(STATS_MODE(delta_value))    mode_value,
       ROUND(MEDIAN(delta_value))        median_value,
       ROUND(AVG(perc50))                PERC50,
       ROUND(AVG(perc75))                PERC75,
       ROUND(AVG(perc90))                PERC90,
       ROUND(AVG(perc95))                PERC95,
       ROUND(AVG(perc100))               PERC100,
       ROUND(MIN(delta_value))           min_value,
       ROUND(MAX(delta_value))           max_value,
       ROUND(SUM(delta_value))           sum_value,
       COUNT(1)             count
FROM   v_osstat_all
GROUP  BY '&&v_host'
          || '_'
          || '&&v_dbname'
          || '_'
          || '&&v_hora',
          dbid,
          instance_number,
          hh24,
          stat_name)
SELECT pkey , dbid , instance_number , hh24 , stat_name , hh24_total_secs ,
       cumulative_value , avg_value , mode_value , median_value , PERC50 , PERC75 , PERC90 , PERC95 , PERC100 ,
	     min_value , max_value , sum_value , count,
<<<<<<< HEAD
	       '&v_uniq_id' AS V_UNIQ_ID
=======
	       '&v_dma_source_id' AS DMA_SOURCE_ID, chr(39) || '&v_collectionTag' || chr(39) AS DMA_MANUAL_ID
>>>>>>> aa4cce22
FROM vossummary;
spool off<|MERGE_RESOLUTION|>--- conflicted
+++ resolved
@@ -106,10 +106,6 @@
 SELECT pkey , dbid , instance_number , hh24 , stat_name , hh24_total_secs ,
        cumulative_value , avg_value , mode_value , median_value , PERC50 , PERC75 , PERC90 , PERC95 , PERC100 ,
 	     min_value , max_value , sum_value , count,
-<<<<<<< HEAD
-	       '&v_uniq_id' AS V_UNIQ_ID
-=======
 	       '&v_dma_source_id' AS DMA_SOURCE_ID, chr(39) || '&v_collectionTag' || chr(39) AS DMA_MANUAL_ID
->>>>>>> aa4cce22
 FROM vossummary;
 spool off