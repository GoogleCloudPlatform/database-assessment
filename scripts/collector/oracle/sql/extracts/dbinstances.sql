--- conflicted
+++ resolved
@@ -31,10 +31,6 @@
 FROM   gv$instance )
 SELECT pkey , inst_id , instance_name , host_name ,
        version , status , database_status , instance_role,
-<<<<<<< HEAD
-       '&v_uniq_id' AS V_UNIQ_ID
-=======
        '&v_dma_source_id' AS DMA_SOURCE_ID, chr(39) || '&v_collectionTag' || chr(39) AS DMA_MANUAL_ID
->>>>>>> aa4cce22
 FROM vdbinst;
 spool off