--- conflicted
+++ resolved
@@ -49,11 +49,7 @@
        refresh_method,
        fast_refreshable,
        compile_state,
-<<<<<<< HEAD
-       '&v_uniq_id' AS V_UNIQ_ID
-=======
        '&v_dma_source_id' AS DMA_SOURCE_ID, chr(39) || '&v_collectionTag' || chr(39) AS DMA_MANUAL_ID
->>>>>>> aa4cce22
 FROM  mvinfo;
 spool off
 COLUMN UPDATABLE CLEAR
