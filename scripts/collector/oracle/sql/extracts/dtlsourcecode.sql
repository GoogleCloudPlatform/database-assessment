--- conflicted
+++ resolved
@@ -75,10 +75,6 @@
           TYPE)
 SELECT pkey , con_id , owner, name , type , sum_nr_lines , qt_objs ,
        sum_nr_lines_w_utl , sum_nr_lines_w_dbms , count_exec_im , count_dbms_sql , sum_nr_lines_w_dbms_utl , sum_count_total,
-<<<<<<< HEAD
-       '&v_uniq_id' AS V_UNIQ_ID
-=======
        '&v_dma_source_id' AS DMA_SOURCE_ID, chr(39) || '&v_collectionTag' || chr(39) AS DMA_MANUAL_ID
->>>>>>> aa4cce22
 FROM vsrc;
 spool off