--- conflicted
+++ resolved
@@ -62,7 +62,6 @@
     xargs
     zip
 
-<<<<<<< HEAD
     d) Performance Statistics
     -------------------------
     This utility can collect database performance information from either the AWR/ASH views, or from STATSPACK.
@@ -70,10 +69,6 @@
     Note that the AWR/ASH tables and views are installed and enabled by default on Enterprise versions of Oracle,
     so their existance is not necessarily indicative of a license.  
     If you are unsure of your license status, use STATSPACK for performance data collection.
-=======
-    cygpath (Windows only, if using Cygwin)
-    wslpath (Windows only, if using WSL)
->>>>>>> cddffdd6
 
 2. Preparation
 --------------
