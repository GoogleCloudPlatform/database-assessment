--- conflicted
+++ resolved
@@ -16,11 +16,7 @@
 
 ### Setup directories needed for execution
 #############################################################################
-<<<<<<< HEAD
 OpVersion="4.3.1"
-=======
-OpVersion="4.3.2"
->>>>>>> 4ba9902d
 
 LOCALE=$(echo $LANG | cut -d '.' -f 1)
 export LANG=C
@@ -105,13 +101,9 @@
   echo "Error creating error log.  Exiting..."
   return $retval
 fi
-<<<<<<< HEAD
 if [ -f  ${OUTPUT_DIR}/opdb__opatch*${V_FILE_TAG}.csv ]; then
   $GREP 'sys.dbms_qopatch.get_opatch_lsinventory' ${OUTPUT_DIR}/opdb__opatch*${V_FILE_TAG}.csv >> ${LOG_DIR}/opdb__${V_FILE_TAG}_errors.log
 fi
-=======
-$GREP 'sys.dbms_qopatch.get_opatch_lsinventory' ${OUTPUT_DIR}/opdb__opatch*${V_FILE_TAG}.csv >> ${LOG_DIR}/opdb__${V_FILE_TAG}_errors.log
->>>>>>> 4ba9902d
 }
 
 function cleanupOpOutput  {
@@ -272,11 +264,7 @@
     if [ "${dbmajor}" = "10" ]
     then
        echo "Oracle 10 is not supported yet, exiting."
-<<<<<<< HEAD
-      #exit
-=======
-      exit
->>>>>>> 4ba9902d
+       exit
     fi
     V_TAG="$(echo ${sqlcmd_result} | cut -d '|' -f2).csv"; export V_TAG
     executeOP "${connectString}" ${OpVersion} ${DIAGPACKACCESS}
