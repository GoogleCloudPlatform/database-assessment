--- conflicted
+++ resolved
@@ -1,29 +1,3 @@
-<<<<<<< HEAD
-# Database Migration Assessment
-
-## Moving Database Workloads to Google Cloud
-
-- User executed self-check
-- Get the recommended Google Cloud configuration your current Oracle and SQL Server environments.
-- Facts based approach to sizing that leverages metadata from your environment.
-
-Database Advisor
-
-## Quick Start - Shell Script
-
-Grab the latest collection scripts for your environment:
-    - [Oracle](https://github.com/GoogleCloudPlatform/database-assessment/releases/latest/download/db-migration-assessment-collection-scripts-oracle.zip)
-    - [MSSQL](https://github.com/GoogleCloudPlatform/database-assessment/releases/latest/download/db-migration-assessment-collection-scripts-mssql.zip)
-    - [Postgres](https://github.com/GoogleCloudPlatform/database-assessment/releases/latest/download/db-migration-assessment-collection-scripts-postgres.zip)
-    - [MySQL](https://github.com/GoogleCloudPlatform/database-assessment/releases/latest/download/db-migration-assessment-collection-scripts-mysql.zip)
-
-## Navigation
-
-Documentation for specific `MAJOR.MINOR` versions can be chosen by using the dropdown on the top of every page.
-The `dev` version reflects changes that have not yet been released. Shortcuts can be used for navigation, i.e.
-<kbd>,</kbd>/<kbd>p</kbd> and <kbd>.</kbd>/<kbd>n</kbd> for previous and next page, respectively, as well as
-<kbd>/</kbd>/<kbd>s</kbd> for searching.
-=======
 # Database Migration Assessment
 
 ## Moving Database Workloads to Google Cloud
@@ -40,4 +14,9 @@
 * [MySQL](https://github.com/GoogleCloudPlatform/database-assessment/releases/latest/download/db-migration-assessment-collection-scripts-mysql.zip)
 
 Instructions for execution are included in the README bundled with the collection scripts.
->>>>>>> be8d14f4
+## Navigation
+
+Documentation for specific `MAJOR.MINOR` versions can be chosen by using the dropdown on the top of every page.
+The `dev` version reflects changes that have not yet been released. Shortcuts can be used for navigation, i.e.
+<kbd>,</kbd>/<kbd>p</kbd> and <kbd>.</kbd>/<kbd>n</kbd> for previous and next page, respectively, as well as
+<kbd>/</kbd>/<kbd>s</kbd> for searching.