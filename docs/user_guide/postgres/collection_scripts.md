<<<<<<< HEAD
!!! note
```
For Postgres homogenous migrations, please upload the collections files to Google Migration Center
```
=======
## Please note: For Postgres homogenous migrations, please upload the collections files to Google Migration Center

>>>>>>> 1a8b9d2e

# Gather workload metadata

The workload collection supports Postgres 12 and newer. Older versions of Postgres are not currently supported.

## System environment

The collection script is designed to run in a Unix or Unix-like environment. It can be run on Windows within either Windows subsystem for Linux or Cygwin.
It depends on the following to be available on the machine from which it is run:

```shell
bash shell
cat
cut
dirname
grep
locale
mkdir
psql
sed
tar
tr
which
zip or gzip
```

## Execute collection script

Download the latest collection scripts [here](https://github.com/GoogleCloudPlatform/database-assessment/releases/latest/download/db-migration-assessment-collection-scripts-postgres.zip).

```shell
mkdir ./dbma_collector && cd dbma_collector
wget https://github.com/GoogleCloudPlatform/database-assessment/releases/latest/download/db-migration-assessment-collection-scripts-postgres.zip
unzip db-migration-assessment-collection-scripts-postgres.zip
```

- Execute this from a system that can access your database via psql

- NOTE: The collector can be run for a single database or all databases in the instance.

Execute the collection script with connection parameters:
```
    ./collect-data.sh --collectionUserName postgres --collectionUserPass secret --hostName myhost.example.com --port 25432 --vmUserName myuser --extraSSHArg -p --extraSSHArg 12248
```
The example above will connect to a database named 'postgres' (the default) on host myhost.example.com on port 25432 as user "postgres" with password "secret".  It will also ssh as the current user to myhost.example.com, port 12248 to collect information on about the machine running the database.
  - Parameters
```
 Connection definition must one of:
      {
        --connectionStr       Connection string formatted as {user}/{password}@//{db host}:{listener port}/{service name}
       or
        --hostName            Database server host name
        --port                Database listener port
        --databaseService     Database service name (Optional. Defaults to 'postgres'.)
        --collectionUserName  Database user name.
        --collectionUserPass  Database password
      }

  Additional Parameters:
        --allDbs              Collect data for all databases (Y/N).  Optional. Defaults to 'Y'.  Set to N to collect for only the database service given.
        --manualUniqueId      (Optional) A short string to be attached to this collection.  Use only when directed.

  VM collection definition (optional):
        --vmUserName          Username for the ssh session to --hostName for collecting machine information.
                              Must be supplied to collect hardware configuration of the database server if
                              the collection script is not run dirctly on the database server.
        --extraSSHArg         Extra args to be passed as is to ssh. Can be specified multiple times or as a single quoted string..

```


Examples:

```shell
To collect data for a single database:
  ./collect-data.sh --connectionStr {user}/{password}@//{db host}:{listener port}/{service name} --allDbs N
 or
  ./collect-data.sh --collectionUserName {user} --collectionUserPass {password} --hostName {db host} --port {listener port} --databaseService {service name} --allDbs N

 To collect data for all databases in the instance:
  ./collect-data.sh --connectionStr {user}/{password}@//{db host}:{listener port}/{service name}
 or
  ./collect-data.sh --collectionUserName {user} --collectionUserPass {password} --hostName {db host} --port {listener port} --databaseService {service name}
```

## Upload Collections

Upon completion, the tool will automatically create an archive of the extracted metrics that can be uploaded into the assessment tool.
One ZIP file will be created per database.<|MERGE_RESOLUTION|>--- conflicted
+++ resolved
@@ -1,12 +1,5 @@
-<<<<<<< HEAD
-!!! note
-```
+!!! note ""
 For Postgres homogenous migrations, please upload the collections files to Google Migration Center
-```
-=======
-## Please note: For Postgres homogenous migrations, please upload the collections files to Google Migration Center
-
->>>>>>> 1a8b9d2e
 
 # Gather workload metadata
 
